--- conflicted
+++ resolved
@@ -29,13 +29,10 @@
 import numpy as np
 
 import pymrio
-<<<<<<< HEAD
 
 from boario.extended_models import ARIOPsiModel
 from boario.event import EventKapitalRecover, EventKapitalRebuild, EventArbitraryProd
 from boario.simulation import Simulation
-=======
->>>>>>> 06e2d86b
 
 from climada import CONFIG
 from climada.util import files_handler as u_fh
@@ -50,10 +47,6 @@
 
 calc_G = pymrio.calc_L
 
-<<<<<<< HEAD
-=======
-
->>>>>>> 06e2d86b
 def calc_v(Z, x):
     """Calculate value added (v) from Z and x
 
@@ -163,14 +156,9 @@
 
 
 def parse_mriot_from_df(
-<<<<<<< HEAD
         mriot_df=None, col_iso3=None, col_sectors=None,
         rows_data=None, cols_data=None, row_fd_cats=None
     ):
-=======
-    mriot_df=None, col_iso3=None, col_sectors=None, rows_data=None, cols_data=None
-):
->>>>>>> 06e2d86b
     """Build multi-index dataframes of the transaction matrix, final demand and total
        production from a Multi-Regional Input-Output Table dataframe.
 
@@ -183,17 +171,10 @@
     col_sectors : int
         Column's position of sectors' names
     rows_data : (int, int)
-<<<<<<< HEAD
         Tuple of integers with positions of rows
         containing the MRIOT data
     cols_data : (int, int)
         Tuple of integers with positions of columns
-=======
-        Tuple of integers with positions of rows 
-        containing the MRIOT data
-    cols_data : (int, int)
-        Tuple of integers with positions of columns 
->>>>>>> 06e2d86b
         containing the MRIOT data
     """
 
@@ -202,15 +183,11 @@
 
     sectors = mriot_df.iloc[start_row:end_row, col_sectors].unique()
     regions = mriot_df.iloc[start_row:end_row, col_iso3].unique()
-<<<<<<< HEAD
     fd_cats = mriot_df.iloc[row_fd_cats, end_col:-1].unique()
-=======
->>>>>>> 06e2d86b
     multiindex = pd.MultiIndex.from_product(
         [regions, sectors], names=["region", "sector"]
     )
 
-<<<<<<< HEAD
     multiindex_final_demand = pd.MultiIndex.from_product(
                 [regions, fd_cats], names = ['region', 'category'])
 
@@ -223,23 +200,12 @@
                     index = multiindex,
                     columns = multiindex_final_demand
                     )
-=======
-    Z = mriot_df.iloc[start_row:end_row, start_col:end_col].values.astype(float)
-    Z = pd.DataFrame(data=Z, index=multiindex, columns=multiindex)
-
-    Y = mriot_df.iloc[start_row:end_row, end_col:-1].sum(1).values.astype(float)
-    Y = pd.DataFrame(data=Y, index=multiindex, columns=["final demand"])
->>>>>>> 06e2d86b
 
     x = mriot_df.iloc[start_row:end_row, -1].values.astype(float)
     x = pd.DataFrame(data=x, index=multiindex, columns=["total production"])
 
     return Z, Y, x
 
-<<<<<<< HEAD
-=======
-
->>>>>>> 06e2d86b
 def mriot_file_name(mriot_type, mriot_year):
     """Retrieve the original EXIOBASE3, WIOD16 or OECD21 MRIOT file name
 
@@ -262,17 +228,10 @@
 
     elif mriot_type == "OECD21":
         return f"ICIO2021_{mriot_year}.csv"
-<<<<<<< HEAD
 
     else:
         raise ValueError("Unknown MRIOT type")
 
-=======
-
-    else:
-        raise ValueError("Unknown MRIOT type")
-
->>>>>>> 06e2d86b
 
 def download_mriot(mriot_type, mriot_year, download_dir):
     """Download EXIOBASE3, WIOD16 or OECD21 Multi-Regional Input Output Tables 
@@ -293,12 +252,6 @@
     """
 
     if mriot_type == "EXIOBASE3":
-<<<<<<< HEAD
-        # EXIOBASE3 gets a system argument. This can be ixi (ind x ind matrix)
-        # or pxp (prod x prod matrix). By default both are downloaded, we here
-        # use only ixi for the time being.
-=======
->>>>>>> 06e2d86b
         pymrio.download_exiobase3(
             storage_folder=download_dir, system="ixi", years=[mriot_year]
         )
@@ -350,21 +303,12 @@
             mriot_df,
             col_iso3=2,
             col_sectors=1,
-<<<<<<< HEAD
             row_fd_cats=2,
             rows_data=(5,2469),
             cols_data=(4,2468),
         )
 
         mriot = pymrio.IOSystem(Z=Z, Y=Y, x=x)
-=======
-            rows_data=(5, 2469),
-            cols_data=(4, 2468),
-        )
-
-        mriot = pymrio.IOSystem(Z=Z, Y=Y, x=x)
-
->>>>>>> 06e2d86b
         multiindex_unit = pd.MultiIndex.from_product(
                 [mriot.get_regions(), mriot.get_sectors()],
                 names = ['region', 'sector']
@@ -399,15 +343,15 @@
                 mriot.x : industry or total output
                 mriot.meta : metadata
     secs_exp : pd.DataFrame
-<<<<<<< HEAD
             Exposure dataframe of each country/sector in the MRIOT. Columns are the
             same as the chosen MRIOT.
-    secs_dir_imp : pd.DataFrame
-            Impact dataframe for the directly affected countries/sectors for each event.
-            Columns are the same as the chosen MRIOT and rows are the hazard events' ids.
-    secs_dir_shock : pd.DataFrame
+    secs_imp : pd.DataFrame
+            Impact dataframe for the directly affected countries/sectors for each event with impacts.
+            Columns are the same as the chosen MRIOT and rows are the hazard events ids.
+    secs_shock : pd.DataFrame
             Shocks (i.e. impact / exposure) dataframe for the directly affected countries/sectors
-            for each event. Columns are the same as the chosen MRIOT and rows are the hazard events' ids.
+            for each event with impacts. Columns are the same as the chosen MRIOT and rows are the
+            hazard events ids.
     inverse : dict
             Dictionary with keys the chosen approach (ghosh, leontief or eeioa)
             and values the Leontief (L, if approach is leontief or eeioa) or Ghosh (G, if
@@ -423,36 +367,12 @@
             Integer date corresponding to the proleptic Gregorian ordinal, where January 1 of year
             1 has ordinal 1 (ordinal format of datetime library) of events leading to impact.
             Deafult is None.
-    secs_indir_imp : dict
+    supchain_imp : dict
             Dictionary with keys the chosen approach (ghosh, leontief, eeioa or boario 
             and its variations) and values dataframes of production losses (ghosh, leontief, eeioa)
             or production dynamics (boario and its variations) to countries/sectors for each event.
             For each dataframe, columns are the same as the chosen MRIOT and rows are the
             hazard events' ids.
-=======
-            Exposure dataframe of each country/sector in the MRIOT. Columns are the 
-            same as the chosen MRIOT.
-    secs_imp : pd.DataFrame
-            Impact dataframe for the directly affected countries/sectors for each event with impacts.
-            Columns are the same as the chosen MRIOT and rows are the hazard events ids.
-    secs_shock : pd.DataFrame
-            Shocks (i.e. impact / exposure) dataframe for the directly affected countries/sectors
-            for each event with impacts. Columns are the same as the chosen MRIOT and rows are the
-            hazard events ids.
-    inverse : dict
-            Dictionary with keys being the chosen approach (ghosh, leontief or eeioa)
-            and values the Leontief (L, if approach is leontief or eeioa) or Ghosh (G, if 
-            approach is ghosh) inverse matrix.
-    coeffs : dict
-            Dictionary with keys being the chosen approach (ghosh, leontief or eeioa)
-            and values the Technical (A, if approach is leontief or eeioa) or allocation
-            (B, if approach is ghosh) coefficients matrix.
-    supchain_imp : dict
-            Dictionary with keys the chosen approach (ghosh, leontief or eeioa)
-            and values dataframes of indirect impacts to countries/sectors for each event
-            with direct impacts. For each dataframe, columns are the same as the chosen
-            MRIOT and rows are the hazard events ids.
->>>>>>> 06e2d86b
     """
 
     def __init__(self, mriot):
@@ -471,21 +391,13 @@
 
         self.mriot = mriot
         self.secs_exp = None
-<<<<<<< HEAD
-        self.secs_dir_imp = None
-        self.secs_dir_shock = None
+        self.secs_imp = None
+        self.secs_shock = None
         self.sim = None
         self.events_date = None
         self.inverse = dict()
         self.coeffs = dict()
-        self.secs_indir_imp = dict()
-=======
-        self.secs_imp = None
-        self.secs_shock = None
-        self.inverse = dict()
-        self.coeffs = dict()
         self.supchain_imp = dict()
->>>>>>> 06e2d86b
 
     @classmethod
     def from_mriot(
@@ -520,7 +432,6 @@
         # download directory and file of interest
         downloads_dir = mriot_dir / mriot_type / "downloads"
         downloaded_file = downloads_dir / mriot_file_name(mriot_type, mriot_year)
-<<<<<<< HEAD
 
         # parsed data directory
         parsed_data_dir = mriot_dir / mriot_type / str(mriot_year)
@@ -559,165 +470,6 @@
                         "setting them to 0 and recomputing production vector")
             mriot.Y.loc[mriot.Y.sum(axis=1) < 0] = mriot.Y.loc[mriot.Y.sum(axis=1) < 0].clip(lower=0)
             mriot.x = pymrio.calc_x(mriot.Z, mriot.Y)
-
-        mriot.meta.change_meta(
-            "description", "Metadata for pymrio Multi Regional Input-Output Table"
-        )
-        mriot.meta.change_meta("name", f"{mriot_type}-{mriot_year}")
-
-        return cls(mriot=mriot)
-
-    def calc_shock_to_sectors(self, 
-                              exposure, 
-                              impact, 
-                              impacted_secs=None, 
-                              shock_factor=None
-                              ):
-        """Calculate exposure, impact and shock at the sectorial level.
-        This function translate spatially-distrubted exposure and impact 
-        information into exposure and impact of MRIOT's country/sectors and 
-        for each hazard event.
-
-        Parameters
-        ----------
-        exposure : climada.entity.Exposure
-            CLIMADA Exposure object of direct impact calculation
-        impact : climada.engine.Impact
-            CLIMADA Impact object of direct impact calculation
-        impacted_secs : (range, np.ndarray, str, list)
-            Information regarding the impacted sectors. This can be provided
-            as positions of the impacted sectors in the MRIOT (as range or np.ndarray)
-            or as sector names (as string or list).
-        shock_factor : np.array
-            It has lenght equal to the number of sectors. For each sector, it defined to
-            what extent the fraction of indirect losses differs from the one of direct
-            losses (i.e., impact / exposure). Deafult value is None, which means that shock 
-            factors for all sectors are equal to 1, i.e., that production and direct losses 
-            fractions are the same.
-        """
-
-        if impacted_secs is None:
-            warnings.warn(
-                "No impacted sectors were specified. It is assumed that the exposure is "
-                "representative of all sectors in the IO table"
-            )
-            impacted_secs = self.mriot.get_sectors().tolist()
-
-        elif isinstance(impacted_secs, (range, np.ndarray)):
-            impacted_secs = self.mriot.get_sectors()[impacted_secs].tolist()
-
-        elif isinstance(impacted_secs, str):
-            impacted_secs = [impacted_secs]
-
-        if shock_factor is None:
-            shock_factor = np.repeat(1, self.mriot.x.shape[0])
-
-        events_w_imp_bool = np.asarray(impact.imp_mat.sum(1)!=0).flatten()
-        self.events_date = impact.date[events_w_imp_bool]
-
-        self.secs_exp = pd.DataFrame(
-            0,
-            index=["total_value"],
-            columns=self.mriot.Z.columns
-        )
-        self.secs_dir_imp = pd.DataFrame(
-            0,
-            index=impact.event_id[events_w_imp_bool],
-            columns=self.mriot.Z.columns
-        )
-        self.secs_dir_imp.index = self.secs_dir_imp.index.set_names('event_id')
-
-        mriot_type = self.mriot.meta.name.split("-")[0]
-
-        for exp_regid in exposure.gdf.region_id.unique():
-            exp_bool = exposure.gdf.region_id == exp_regid
-            tot_value_reg_id = exposure.gdf[exp_bool].value.sum()
-            tot_imp_reg_id = impact.imp_mat[events_w_imp_bool][:,exp_bool].sum(1)
-
-            mriot_reg_name = self.map_exp_to_mriot(exp_regid, mriot_type)
-            secs_prod = self.mriot.x.loc[(mriot_reg_name, impacted_secs), :]
-
-            secs_prod_ratio = (secs_prod / secs_prod.sum()).values.flatten()
-
-            # Overall sectorial stock exposure and impact are distributed among
-            # subsectors proportionally to their their own contribution to overall
-            # sectorial production: Sum needed below in case of many ROWs, which are
-            # aggregated into one country as per WIOD table.
-            self.secs_exp.loc[:, (mriot_reg_name, impacted_secs)] += (
-                tot_value_reg_id * secs_prod_ratio
-                ) / self.conversion_factor()
-
-            self.secs_dir_imp.loc[:, (mriot_reg_name, impacted_secs)] += (
-                tot_imp_reg_id * secs_prod_ratio
-                ) / self.conversion_factor()
-
-        self.secs_dir_shock = self.secs_dir_imp.divide(
-            self.secs_exp.values
-        ).fillna(0) * shock_factor
-
-        if not np.all(self.secs_dir_shock <= 1):
-            warnings.warn(
-                "Consider changing the provided provided stock-to-production losses "
-                "ratios, as some of them lead to production losses in some sectors to "
-                "exceed the maximum sectorial production. For these sectors, total "
-                "production loss is assumed."
-            )
-            self.secs_dir_shock[self.secs_dir_shock > 1] = 1
-
-    def calc_matrices(self, io_approach):
-        """Build technical coefficient and Leontief inverse matrixes 
-        (if leontief or eeioa approach) or allocation coefficients and 
-        Ghosh matrixes (if ghosh approach).
-
-        Parameters
-        ----------
-        io_approach : str
-            The adopted input-output modeling approach.
-            Possible choices are 'leontief', 'ghosh' and 'eeioa'.
-        """
-
-        io_model = {
-            "leontief": (pymrio.calc_A, pymrio.calc_L),
-            "eeioa": (pymrio.calc_A, pymrio.calc_L),
-            "ghosh": (calc_B, calc_G),
-            "boario": (pymrio.calc_A, pymrio.calc_L),
-        }
-
-        coeff_func, inv_func = io_model[io_approach]
-
-        self.coeffs.update({io_approach: coeff_func(self.mriot.Z, self.mriot.x)})
-        self.inverse.update({io_approach: inv_func(self.coeffs[io_approach])})
-
-=======
-
-        # parsed data directory
-        parsed_data_dir = mriot_dir / mriot_type / str(mriot_year)
-
-        # if data were not downloaded nor parsed: download, parse and save parsed
-        if not downloaded_file.exists() and not parsed_data_dir.exists():
-            download_mriot(mriot_type, mriot_year, downloads_dir)
-
-            mriot = parse_mriot(mriot_type, downloaded_file)
-            mriot.save(parsed_data_dir)
-
-            if del_downloads:
-                for dwn in downloads_dir.iterdir():
-                    dwn.unlink()
-                downloads_dir.rmdir()
-
-        # if data were downloaded but not parsed: parse and save parsed
-        elif downloaded_file.exists() and not parsed_data_dir.exists():
-            mriot = parse_mriot(mriot_type, downloaded_file)
-            mriot.save(parsed_data_dir)
-
-        # if data were parsed and saved: load them
-        else:
-            mriot = pymrio.load(path=parsed_data_dir)
-
-        # aggregate ROWs for EXIOBASE:
-        if mriot_type == 'EXIOBASE3':
-            agg_regions = mriot.get_regions().tolist()[:-5] + ['ROW']*5
-            mriot = mriot.aggregate(region_agg = agg_regions)
 
         mriot.meta.change_meta(
             "description", "Metadata for pymrio Multi Regional Input-Output Table"
@@ -772,6 +524,7 @@
             shock_factor = np.repeat(1, self.mriot.x.shape[0])
 
         events_w_imp_bool = np.asarray(impact.imp_mat.sum(1)!=0).flatten()
+        self.events_date = impact.date[events_w_imp_bool]
 
         self.secs_exp = pd.DataFrame(
             0,
@@ -793,8 +546,8 @@
             tot_imp_reg_id = impact.imp_mat[events_w_imp_bool][:,exp_bool].sum(1)
 
             mriot_reg_name = self.map_exp_to_mriot(exp_regid, mriot_type)
-
             secs_prod = self.mriot.x.loc[(mriot_reg_name, impacted_secs), :]
+
             secs_prod_ratio = (secs_prod / secs_prod.sum()).values.flatten()
 
             # Overall sectorial stock exposure and impact are distributed among
@@ -803,10 +556,11 @@
             # aggregated into one country as per WIOD table.
             self.secs_exp.loc[:, (mriot_reg_name, impacted_secs)] += (
                 tot_value_reg_id * secs_prod_ratio
-            )
+                ) / self.conversion_factor()
+
             self.secs_imp.loc[:, (mriot_reg_name, impacted_secs)] += (
                 tot_imp_reg_id * secs_prod_ratio
-            )
+                ) / self.conversion_factor()
 
         self.secs_shock = self.secs_imp.divide(
             self.secs_exp.values
@@ -837,6 +591,7 @@
             "leontief": (pymrio.calc_A, pymrio.calc_L),
             "eeioa": (pymrio.calc_A, pymrio.calc_L),
             "ghosh": (calc_B, calc_G),
+            "boario": (pymrio.calc_A, pymrio.calc_L),
         }
 
         coeff_func, inv_func = io_model[io_approach]
@@ -844,21 +599,16 @@
         self.coeffs.update({io_approach: coeff_func(self.mriot.Z, self.mriot.x)})
         self.inverse.update({io_approach: inv_func(self.coeffs[io_approach])})
 
->>>>>>> 06e2d86b
     def calc_impacts(self,
                     io_approach,
                     exposure=None,
                     impact=None,
-<<<<<<< HEAD
                     impacted_secs=None,
                     shock_factor=None,
                     boario_params=dict(),
                     boario_type='recovery',
                     boario_aggregate='agg'
                     ):
-=======
-                    impacted_secs=None):
->>>>>>> 06e2d86b
         """Calculate indirect production impacts based on to the 
         chosen input-output approach.
 
@@ -866,12 +616,8 @@
         ----------
         io_approach : str
             The adopted input-output modeling approach.
-<<<<<<< HEAD
             Possible choices are 'leontief', 'ghosh', 'eeioa' or 'boario'
             'boario_recovery', 'boario_rebuild' and 'boario_shockprod'.
-=======
-            Possible choices are 'leontief', 'ghosh' and 'eeioa'.
->>>>>>> 06e2d86b
         exposure : climada.entity.Exposure
             CLIMADA Exposure object of direct impact calculation. Default is None.
         impact : climada.engine.Impact
@@ -881,12 +627,11 @@
             as positions of the impacted sectors in the MRIOT (as range or np.ndarray)
             or as sector names (as string or list). Default is None.
         shock_factor : np.array
-<<<<<<< HEAD
-            It has lenght equal to the number of sectors. For each sector, it defined to
+            It has lenght equal to the number of sectors. For each sector, it defines to
             what extent the fraction of indirect losses differs from the one of direct
             losses (i.e., impact / exposure). Deafult value is None, which means that shock 
-            factors for all sectors are equal to 1, i.e., that production and direct losses 
-            fractions are the same. Default is None.
+            factors for all sectors are equal to 1, i.e., that production and stock losses
+            fractions are the same.
         boario_params: dict
             Dictionary containing parameters to instantiate boario's ARIOPsiModel (key 'model'), 
             Simulation (key 'sim') and Event (key 'event') classes. Parameters instantiating
@@ -898,14 +643,6 @@
         boario_aggregate: str
             Whether events are aggregated or not. Possible choices are 'agg' or 'sep'. 
             Only meangingful when io_approach='boario'. Default is 'agg'.
-=======
-            It has lenght equal to the number of sectors. For each sector, it defines to
-            what extent the fraction of indirect losses differs from the one of direct
-            losses (i.e., impact / exposure). Deafult value is None, which means that shock
-            factors for all sectors are equal to 1, i.e., that production and stock losses
-            fractions are the same.
-
->>>>>>> 06e2d86b
         References
         ----------
         [1] W. W. Leontief, Output, employment, consumption, and investment,
@@ -916,25 +653,11 @@
         Analysis, Resources, 2, 489-503; doi:10.3390/resources2040489, 2013.
         """
 
-<<<<<<< HEAD
-        n_events = self.secs_dir_shock.shape[0]
+        n_events = self.secs_shock.shape[0]
         self.calc_matrices(io_approach=io_approach)
 
-        if self.secs_dir_shock is None:
+        if self.secs_shock is None:
             self.calc_shock_to_sectors(exposure, impact, impacted_secs, shock_factor)
-
-        n_events = self.secs_dir_shock.shape[0]
-        if io_approach == "leontief":
-            degr_demand = (
-                self.secs_dir_shock * self.mriot.Y.sum(1)
-            )
-
-            self.secs_indir_imp.update({io_approach : pd.concat(
-=======
-        self.calc_matrices(io_approach=io_approach)
-
-        if self.secs_shock is None:
-            self.calc_shock_to_sectors(exposure, impact, impacted_secs)
 
         n_events = self.secs_shock.shape[0]
         if io_approach == "leontief":
@@ -943,57 +666,35 @@
             )
 
             self.supchain_imp.update({io_approach : pd.concat(
->>>>>>> 06e2d86b
                 [
                     pymrio.calc_x_from_L(self.inverse[io_approach], degr_demand.iloc[i])
                     for i in range(n_events)
                 ],
                 axis=1,
-<<<<<<< HEAD
             ).T.set_index(self.secs_dir_shock.index)})
-=======
-            ).T.set_index(self.secs_shock.index)})
->>>>>>> 06e2d86b
 
         elif io_approach == "ghosh":
             value_added = calc_v(self.mriot.Z, self.mriot.x)
             degr_value_added = (
-<<<<<<< HEAD
-                self.secs_dir_shock * value_added.values
-            )
-
-            self.secs_indir_imp.update({io_approach : pd.concat(
-=======
                 self.secs_shock * value_added.values
             )
 
             self.supchain_imp.update({io_approach : pd.concat(
->>>>>>> 06e2d86b
                 [
                     calc_x_from_G(self.inverse[io_approach], degr_value_added.iloc[i])
                     for i in range(n_events)
                 ],
                 axis=1,
-<<<<<<< HEAD
-            ).T.set_index(self.secs_dir_shock.index)})
-
-        elif io_approach == "eeioa":
-            self.secs_indir_imp.update({io_approach : (
-                pd.DataFrame(
-                    self.secs_dir_shock.dot(self.inverse[io_approach])
-=======
             ).T.set_index(self.secs_shock.index)})
 
         elif io_approach == "eeioa":
             self.supchain_imp.update({io_approach : (
                 pd.DataFrame(
                     self.secs_shock.dot(self.inverse[io_approach])
->>>>>>> 06e2d86b
                     * self.mriot.x.values.flatten()
                 )
             )})
 
-<<<<<<< HEAD
         ## TODO: Make the logger nicer (e.g. build default dict based on event type). 
         elif io_approach == 'boario':
 
@@ -1009,10 +710,11 @@
 
             # call ARIOPsiModel with default params
             model = ARIOPsiModel(self.mriot,
-                                 # productive capital vector needs to be in MRIOT's unit, this is the case
-                                 # as self.secs_exp was rescaled with the conversion_factor upon its construction
+                                 # productive capital vector (i.e. exposure) needs to be in 
+                                 # MRIOT's unit, this is the case as self.secs_exp was rescaled 
+                                 # with the conversion_factor upon its construction
                                  productive_capital_vector = self.secs_exp,
-                                 # monetary factor equal to the MRIOT's unit
+                                 # model monetary factor equals the MRIOT's unit
                                  monetary_factor = self.conversion_factor(),
                                  **boario_params['model']
                                  )
@@ -1038,9 +740,9 @@
                             "is NOT recommended and is allowed only for quick testing purposes.")
 
                 events_list = [EventKapitalRecover.from_series(
-                                        impact=self.secs_dir_imp.iloc[i],
+                                        impact=self.secs_imp.iloc[i],
                                         occurrence = (self.events_date[i]-self.events_date[0]+1),
-                                        # monetary factor equal to the impact units. self.secs_dir_imp
+                                        # event monetary factor equals the impact units. self.secs_imp
                                         # was rescaled by the conversion_factor upon its construction so
                                         # we pass the conversion_factor as unit
                                         event_monetary_factor = self.conversion_factor(),
@@ -1051,16 +753,17 @@
             elif boario_type == 'rebuild':
 
                 if 'event' not in boario_params:
-                    boario_params.update('event': {'rebuild_tau' : 5, 
-                                                   'rebuilding_sectors': pd.Series(index=self.mriot.get_sectors()) ## TODO: MAKE IT RANDOM SAMPLES
-                                                   })
+                    boario_params.update('event': {
+                                    'rebuild_tau' : 5,
+                                    'rebuilding_sectors': pd.Series(index=self.mriot.get_sectors())}) ## TODO: MAKE IT RANDOM SAMPLES
+
                     LOGGER.debug(f"BoARIO {boario_type} event parameters were not specified. This"
                             "is NOT recommended and is allowed only for quick testing purposes.")
 
                 events_list = [EventKapitalRebuild.from_series(
-                                        impact=self.secs_dir_imp.iloc[i],
+                                        impact=self.secs_imp.iloc[i],
                                         occurrence = (self.events_date[i]-self.events_date[0]+1),
-                                        # monetary factor equal to the impact units. self.secs_dir_imp
+                                        # event monetary factor equal to the impact units. self.secs_imp
                                         # was rescaled by the conversion_factor upon its construction so
                                         # we pass the conversion_factor as unit
                                         event_monetary_factor = self.conversion_factor(),
@@ -1070,7 +773,7 @@
 
             elif boario_type == 'shockprod':
                 events_list = [EventArbitraryProd.from_series(
-                                        impact=self.secs_dir_shock.iloc[i],
+                                        impact=self.secs_shock.iloc[i],
                                         occurrence = (self.events_date[i]-self.events_date[0]+1),
                                         **boario_params['event']
                             ) for i in range(n_events)
@@ -1082,10 +785,10 @@
             if boario_aggregate == 'agg':
                 self.sim.add_events(events_list)
                 self.sim.loop()
-                self.secs_indir_imp.update({
+                self.supchain_imp.update({
                     f'{io_approach}_{boario_type}_{boario_aggregate}' : 
                     self.sim.production_realised.copy()[
-                                self.secs_dir_imp.columns]
+                                self.secs_imp.columns]
                 })
 
             elif boario_aggregate == 'sep':
@@ -1095,11 +798,11 @@
                     self.sim.loop()
                     results.append(
                         self.sim.production_realised.copy()[
-                            self.secs_dir_imp.columns]
+                            self.secs_imp.columns]
                         )
                     self.sim.reset_sim_full()
 
-                self.secs_indir_imp.update({
+                self.supchain_imp.update({
                     f'{io_approach}_{boario_type}_{boario_aggregate}' : results
                 })
 
@@ -1130,11 +833,6 @@
             )
         return conversion_factor
 
-=======
-        else:
-            raise RuntimeError(f"Unknown io_approach: {io_approach}")
-
->>>>>>> 06e2d86b
     def map_exp_to_mriot(self, exp_regid, mriot_type):
         """
         Map regions names in exposure into Input-Output regions names.
