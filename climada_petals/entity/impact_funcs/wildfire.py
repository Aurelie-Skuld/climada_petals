--- conflicted
+++ resolved
@@ -89,11 +89,18 @@
         Impf.intensity_unit = "K"
         Impf.intensity = np.arange(295, 500, 5)
         i_thresh = 295
-<<<<<<< HEAD
-        i_n = (self.intensity-i_thresh)/(i_half-i_thresh)
-        self.paa = i_n**3 / (1 + i_n**3)
-        self.mdd = np.ones(len(self.intensity))
-    
+        i_n = (Impf.intensity-i_thresh)/(i_half-i_thresh)
+        Impf.paa = i_n**3 / (1 + i_n**3)
+        Impf.mdd = np.ones(len(Impf.intensity))
+        
+        return Impf
+        
+    def set_default_FIRMS(self, *args, **kwargs):
+        """This function is deprecated, use ImpfWildfire.from_default_FIRMS instead."""
+        LOGGER.warning("The use of ImpfWildfire.set_default_FIRMS is deprecated."
+                               "Use ImpfWildfire.from_default_FIRMS .")
+        self.__dict__ = ImpfWildfire.from_default_FIRMS(*args, **kwargs).__dict__
+
     @classmethod
     def hit_or_miss(cls, impf_id=2):
 
@@ -120,17 +127,4 @@
         impf.paa = np.arange(0, 1)
         impf.mdd = np.ones(len(impf.intensity))
         
-        return impf
-=======
-        i_n = (Impf.intensity-i_thresh)/(i_half-i_thresh)
-        Impf.paa = i_n**3 / (1 + i_n**3)
-        Impf.mdd = np.ones(len(Impf.intensity))
-        
-        return Impf
-        
-    def set_default_FIRMS(self, *args, **kwargs):
-        """This function is deprecated, use ImpfWildfire.from_default_FIRMS instead."""
-        LOGGER.warning("The use of ImpfWildfire.set_default_FIRMS is deprecated."
-                               "Use ImpfWildfire.from_default_FIRMS .")
-        self.__dict__ = ImpfWildfire.from_default_FIRMS(*args, **kwargs).__dict__
->>>>>>> f685af5a
+        return impf