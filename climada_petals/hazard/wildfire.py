"""
This file is part of CLIMADA.

Copyright (C) 2017 ETH Zurich, CLIMADA contributors listed in AUTHORS.

CLIMADA is free software: you can redistribute it and/or modify it under the
terms of the GNU General Public License as published by the Free
Software Foundation, version 3.

CLIMADA is distributed in the hope that it will be useful, but WITHOUT ANY
WARRANTY; without even the implied warranty of MERCHANTABILITY or FITNESS FOR A
PARTICULAR PURPOSE.  See the GNU General Public License for more details.

You should have received a copy of the GNU General Public License along
with CLIMADA. If not, see <https://www.gnu.org/licenses/>.

---

Define WildFire class.
"""

__all__ = ['WildFire']

import logging
import itertools
from dataclasses import dataclass
from datetime import date
from pathlib import Path
import copy
import random # added by Sam G.

import random
import numpy as np
import matplotlib.pyplot as plt
import pandas as pd
from scipy import sparse, ndimage
from sklearn.neighbors import BallTree
from sklearn.cluster import DBSCAN
import numba
import rasterio
import shapely.geometry
<<<<<<< HEAD
import xarray as xr
=======
import cartopy.crs as ccrs
import cartopy.feature as cfeature
from cartopy.mpl.gridliner import LONGITUDE_FORMATTER, LATITUDE_FORMATTER
from mpl_toolkits.axes_grid1 import make_axes_locatable
from matplotlib.colors import from_levels_and_colors
>>>>>>> 94605f05

from climada.hazard.centroids.centr import Centroids
from climada.hazard.base import Hazard
from climada.hazard.tag import Tag as TagHazard
from climada.util.constants import ONE_LAT_KM, DEF_CRS, SYSTEM_DIR
import climada.util.dates_times as u_dt
import climada.util.coordinates as u_coord
import climada.util.interpolation as u_int

LOGGER = logging.getLogger(__name__)

BBOX = list([shapely.geometry.box(-180, -85, 180, 85)])
# [Lon min, lat min, lon max, lat max]
""""Default geographical bounding box of the land extent covered by ISIMIP"""

HAZ_TYPE = 'WF'
""" Hazard type acronym for Wild Fire, might be changed to WFseason or WFsingle """

class WildFire(Hazard):

    """Contains wild fire events.

    Wildfires comprise the challenge that the definition of an event is unclear.
    Reporting standards vary accross regions and over time. Hence, to have
    consistency, we consider an event as a whole fire season. A fire season
    is defined as a whole year (Jan-Dec in the NHS, Jul-Jun in SHS). This allows
    consistent risk assessment across the globe and over time. Hazard for
    which events refer to a fire season have the tag 'WFseason'.

    In order to perform concrete case studies or calibrate impact functions,
    events can be displayed as single fires. In that case they have the tag
    'WFsingle'.

    Attributes
    ----------
    date_end : array
        integer date corresponding to the proleptic Gregorian ordinal,
        where January 1 of year 1 has ordinal 1 (ordinal format of
        datetime library). Represents last day of a wild fire instance
        where the fire was still active.
    n_fires : array
        number of single fires in a fire season

    """

    @dataclass
    class FirmsParams():
        """ DataClass as container for firms parameters.

        Attributes
        ----------
        clean_thresh : int, default = 30
            Minimal confidence value for the data from MODIS instrument
            to be use as input
        days_thres_firms : int, default = 2
            Minimum number of days to consider different fires
        clus_thres_firms : int, default = 15
            Clustering factor which multiplies instrument resolution
        remove_minor_fires_firms : bool, default = True
            removes FIRMS fires below defined theshold of entries
        minor_fire_thres_firms : int, default = 3
            number of FIRMS entries required to be considered a fire
        crop_fires : bool, default = False
            If false, crop fires are removed from firms data frame by
            comparing to the land cover data
        countries : list, default = None
            List containing the iso3 codes from FIRMS data. Is used to
            generate the propagation probability and ignition matrix.
        """
        clean_thresh: int = 30
        days_thres_firms: int = 2
        clus_thres_firms: int = 15
        remove_minor_fires_firms: bool = True
        minor_fire_thres_firms: int = 3
        crop_fires: bool = False
        countries: list = None

    @dataclass
    class ProbaParams():
        """ DataClass as container for parameters for generation of
        probabilistic events.

        PLEASE BE AWARE: Parameter values did not undergo any calibration.

        Attributes
        ----------
        blurr_steps : int, default = 4, deprecated
            steps with exponential decay for fire propagation matrix.
            Only used for deprecated method WildFire._set_fire_propa_matrix.
        prop_proba_mean : float, default = 0.175
            mean global propagation probability
        prop_proba_std : float, default = 0.025
            standard deviation of global propagation probability
        prop_proba : list, default = None
            stores the global propagation probabilities for each season
        max_it_propa : float, default = 500000
            stops fire spread after defined number of iterations
        forest_val : float, default = 1
            fire spread probability of forest land cover classes
        vegetation_val : float, default = 1
            fire spread probability of vegetation land cover classes
        medium_val : float, default = 0.85
            fire spread probability of herbaceous wetland and
            crop land (if explicitly simulated)
        incombustible_val : float, default = 0
            fire spread probability of incombustible land cover classes
        pop_suppression : float, default = 50
            Influence of the population on the fire spread suppression.
            The larger the value, the weaker the suppression.
        hist_igniton : bool, default = True
            includes a historical component in the ignition matrix
        hist_weight : float, default = 50
            Influence of the historical fires on the ignition matrix. The
            larger the value, the more imporatant are the historical fires
            compared to the population ignition.
        pop_weights_opt : int, default = 1
            Influence of population on the ignition matrix.
            Option 1: square root of population (stronger influence)
            Option 2: ln of population (weaker influence)
        """
        blurr_steps: int = 4
        prop_proba_mean: float = 0.175
        prop_proba_std: float = 0.025
        prop_proba: list = None
        max_it_propa: int = 500000
        forest_val: float = 1.
        vegetation_val: float = 1.
        medium_val: float = 0.85
        incombustible_val: float = 0.
        pop_suppression: float = 50.
        hist_ignition: bool = True
        hist_weight: float = 50.
        pop_weights_opt: int = 1 # 1 for sqrt, 2 for ln

    def __init__(self, *args, **kwargs):
        """Empty constructor."""
        Hazard.__init__(self, HAZ_TYPE, *args, **kwargs)
        self.FirmsParams = self.FirmsParams()
        self.ProbaParams = self.ProbaParams()

    @classmethod
    def from_hist_fire_FIRMS(cls, df_firms, centr_res_factor=1.0, centroids=None):
        """ Parse FIRMS data and generate historical fires by temporal and spatial
        clustering. Single fire events are defined as a set of data points
        that are geographically close and/or have consecutive dates. The
        unique identification is made in two steps. First a temporal
        clustering is applied to cleaned data obtained from FIRMS. Data points
        with acquisition dates more than days_thres_firms days apart are
        in different temporal clusters. Second, for each temporal cluster,
        unique event are identified by performing a spatial clustering. This
        is done iteratively until all firms data points are assigned to an event.

        This method sets the attributes self.n_fires, self.date_end, in
        addition to all attributes required by the hazard class.

        This method creates a centroids raster if centroids=None with
        resolution given by centr_res_factor. The centroids can be retrieved
        from Wildfire.centroids()

        Parameters
        ----------
        df_firms : pd.DataFrame
            FIRMS data as pd.Dataframe
            (https://firms.modaps.eosdis.nasa.gov/download/)
        centr_res_factor : float, optional, default=1.0
            resolution factor with respect to the satellite data to use
            for centroids creation. Hence, if MODIS data (1 km res) is
            used and centr_res_factor is set to 0.2, the grid spacing of
            the generated centroids will equal 5 km (=1/0.2). If centroids
            are defined, this parameter has no effect.
        centroids : Centroids, optional
            centroids in degrees to map data, centroids need to be on a
            regular raster grid in order for the clustrering to work.

        Returns
        ----------
        haz : WildFire instance
        """

        haz = cls()

        # read and initialize data
        df_firms = haz._clean_firms_df(df_firms)
        # compute centroids
        res_data = haz._firms_resolution(df_firms)
        if not centroids:
            centroids = haz._firms_centroids_creation(df_firms, res_data, centr_res_factor)
        else:
            if not centroids.lat.any():
                centroids.set_meta_to_lat_lon()
        res_centr = haz._centroids_resolution(centroids)

        # fire identification
        while df_firms.iter_ev.any():
            # Compute cons_id: consecutive fires in current iteration
            haz._firms_cons_days(df_firms)
            # Compute clus_id: cluster identifier inside cons_id
            haz._firms_clustering(df_firms, res_data)
            # compute event_id
            haz._firms_fire(df_firms)
            LOGGER.info('Remaining fires to identify: %s.', str(np.argwhere(\
            df_firms.iter_ev.values).size))

        # remove minor fires
        if haz.FirmsParams.remove_minor_fires_firms:
            df_firms = haz._firms_remove_minor_fires(df_firms,
                                    haz.FirmsParams.minor_fire_thres_firms)

        # compute brightness and fill class attributes
        LOGGER.info('Computing intensity of %s fires.',
                    np.unique(df_firms.event_id).size)
        haz._calc_brightness(df_firms, centroids, res_centr)

        return haz

    def set_hist_fire_FIRMS(self, *args, **kwargs):
        """This function is deprecated, use WildFire.from_hist_fire_FIRMS instead."""
        LOGGER.warning("The use of WildFire.set_hist_fire_FIRMS is deprecated."
                       "Use WildFire.from_hist_fire_FIRMS .")
        self.__dict__ = WildFire.from_hist_fire_FIRMS(*args, **kwargs).__dict__

    @classmethod
    def from_hist_fire_seasons_FIRMS(cls, df_firms, centr_res_factor=1.0,
                                    centroids=None, hemisphere=None,
                                    year_start=None, year_end=None,
                                    keep_all_fires=False, land_path=None):

        """ Parse FIRMS data and generate historical fire seasons.

        Individual fires are created using temporal and spatial clustering
        according to the 'from_hist_fire_FIRMS' method. single fires are then
        summarized to seasons using max intensity at each centroid for each year.

        This method sets the attributes self.n_fires, self.date_end, in
        addition to all attributes required by the hazard class.

        This method creates a centroids raster if centroids=None with
        resolution given by centr_res_factor. The centroids can be retrieved
        from Wildfire.centroids()

        Parameters
        ----------
        df_firms : pd.DataFrame
            FIRMS data as pd.Dataframe
            (https://firms.modaps.eosdis.nasa.gov/download/)
        centr_res_factor : float, optional, default=1.0
            resolution factor with respect to the satellite data to use
            for centroids creation
        centroids : Centroids, optional
            centroids in degrees to map data, centroids need to be on a
            regular grid in order for the clustrering to work.
        hemisphere : str, optional
            'SHS' or 'NHS' to define fire seasons. The hemisphere parameter
            is only used for the definition of the start of the fire season
        year_start : int, optional
            start year; FIRMS fires before that are cut; no cut if not
            specified
        year_end : int, optional
            end year; FIRMS fires after that are cut; no cut if not
            specified
        keep_all_fires : bool, optional
            keep list of all individual fires; default is False to save
            memory. If set to true, fires are stored in self.hist_fire_seasons
        land_path : str, optional
            Path to land cover raster file. Is used if crop fires should be
            removed.

        Returns
        ----------
        haz : WildFire instance
        """

        LOGGER.info('Setting up historical fires for year set.')
        haz = cls()

        if haz.FirmsParams.countries is None:
            haz.FirmsParams.countries = []
            haz.FirmsParams.countries += (u_coord.country_to_iso(np.unique(
                    u_coord.get_country_code(df_firms.latitude, df_firms.longitude,
                                          gridded=False))))

        # read and initialize data
        df_firms = haz._clean_firms_df(df_firms)
        # compute centroids
        res_data = haz._firms_resolution(df_firms)
        if not centroids:
            centroids = haz._firms_centroids_creation(df_firms, res_data, centr_res_factor)
        else:
            if not centroids.coord.size:
                centroids.set_meta_to_lat_lon()

        if not haz.FirmsParams.crop_fires:
            LOGGER.info('Removing crop fires.')
            land_path = haz._get_landcover_file_path(land_path)
            df_firms = haz._remove_crop_fires_df(df_firms, land_path, centroids)

        # define hemisphere
        if hemisphere is None:
            if centroids.lat[0] > 0:
                hemisphere = 'NHS'
            elif centroids.lat[0] < 0:
                hemisphere = 'SHS'
        if not all(i >= 0 for i in centroids.lat) or \
            all(i <= 0 for i in centroids.lat):
            LOGGER.warning('Not all centroids are on the same hemisphere. \
                        Hemisphere is set to: %s.', hemisphere)

        # define years
        year_i  = year_start if year_start is not None else \
            date.fromordinal(df_firms.datenum.min()).year
        year_e  = year_end if year_end is not None else \
            date.fromordinal(df_firms.datenum.max()).year
        years = np.arange(year_i, year_e+1)

        # make fire seasons
        hist_fire_seasons = [] # list to save fire seasons

        for year in years:
            LOGGER.info('Setting up historical fire seasons %s.', str(year))
            firms_temp = haz._select_fire_season(df_firms, year, hemisphere=hemisphere)
            # calculate historic fire seasons
            wf_year = WildFire.from_hist_fire_FIRMS(firms_temp, centroids=centroids)
            hist_fire_seasons.append(wf_year)

        # fires season (used to define distribution of n fire for the
        # probabilistic fire seasons)
        n_fires = np.zeros(len(years))
        for idx, wf in enumerate(hist_fire_seasons):
            n_fires[idx] = len(wf.event_id)

        if keep_all_fires:
            haz.hist_fire_seasons = hist_fire_seasons

        # save
        haz.tag = TagHazard('WFseason')
        haz.centroids = centroids
        haz.n_fires = n_fires
        haz.units = 'K' # Kelvin brightness

        # Following values are defined for each fire
        haz.event_id = np.arange(1, len(years)+1).astype(int)
        haz.event_name = list(map(str, years))
        haz.date = np.zeros(len(years), int)
        haz.date_end = np.zeros(len(years), int)
        if hemisphere == 'NHS':
            for y_idx, year in enumerate(years):
                haz.date[y_idx] = date.toordinal(date(year, 1, 1))
                haz.date_end[y_idx] = date.toordinal(date(year, 12, 31))
        elif hemisphere == 'SHS':
            for y_idx, year in enumerate(years):
                haz.date[y_idx] = date.toordinal(date(year, 7, 1))
                haz.date_end[y_idx] = date.toordinal(date(year+1, 6, 30))
        haz.orig = np.ones(len(years), bool)
        haz._set_frequency()

        # Following values are defined for each fire and centroid
        haz.intensity = sparse.lil_matrix(np.zeros((len(years), len(centroids.lat))))
        for idx, wf in enumerate(hist_fire_seasons):
            if n_fires[idx] > 0:
                haz.intensity[idx] = wf.intensity.max(axis=0)
            else:
                haz.intensity[idx] = 0
        haz.intensity = haz.intensity.tocsr()
        haz.fraction = haz.intensity.copy()
        haz.fraction.data.fill(1.0)

        return haz

    def set_hist_fire_seasons_FIRMS(self, *args, **kwargs):
        """This function is deprecated, use WildFire.from_hist_fire_seasons_FIRMS instead."""
        LOGGER.warning("The use of WildFire.set_hist_fire_seasons_FIRMS is deprecated."
                       "Use WildFire.from_hist_fire_seasons_FIRMS .")
        self.__dict__ = WildFire.from_hist_fire_seasons_FIRMS(*args, **kwargs).__dict__

    def set_proba_fire_seasons(self, n_fire_seasons=1, n_ignitions=None,
                               keep_all_fires=False, land_path=None,
                               pop_path=None):
        """ Generate probabilistic fire seasons.

        Fire seasons are created by running n probabilistic fires per year
        which are then summarized into a probabilistic fire season by
        calculating the max intensity at each centroid for each probabilistic
        fire season.
        Probabilistic fires are created using the logic described in the
        method '_run_one_bushfire'.

        The fire propagation matrix is assigned automatically based on the
        chosen ProbaParams.

        Intensities are drawn randomly from historic events. Thus, this method
        requires at least one fire to draw from.

        The global propagation probabilities are randomly drawn from a normal
        distribution defined by the ProbaPrams prop_proba_mean and
        prop_proba_std.

        The number of fire ignitions is randomly drawn from a gamma
        distribution estimated from the historical fire seasons.

        This method modifies self (climada.hazard.WildFire instance)
        by adding probabilistic wildfire seasons.

        Parameters
        ----------
        self : climada.Hazard.WildFire
            must have calculated historic fire seasons before
        n_fire_seasons : int, optional
            number of fire seasons to be generated
        n_ignitions : array, optional
            [min, max]: min/max truncation of gamma distribution to sample from,
            in order to determine n_fire per probabilistic year set.
            If none, gamma distribution is not truncated.
        keep_all_fires : bool, optional
            keep detailed list of all fires; default is False to save
            memory.
        land_path : str, optional
            Path to land cover raster file
        pop_path : str, optional
            Path to population raster file
        """
        bounds = tuple(np.round(self.centroids.total_bounds, 2))
        res = self.centroids.meta['transform'][0]
        land_path = self._get_landcover_file_path(land_path)
        pop_path = self._get_pop_file_path(pop_path)

        self._set_propagation_matrix(bounds = bounds, res = res,
                                     land_path = land_path, pop_path = pop_path)
        self._set_ignition_matrix(bounds = bounds, res = res,
                                  land_path = land_path, pop_path = pop_path)

        shape_est = np.mean(self.n_fires) ** 2 / np.std(self.n_fires) ** 2
        scale_est = np.std(self.n_fires) ** 2 / np.mean(self.n_fires)

        # min/max for uniform distribtion to sample for n_fires per year
        if n_ignitions is None:
            ign_min = np.min(self.n_fires)
            ign_max = np.max(self.n_fires)
        else:
            ign_min = n_ignitions[0]
            ign_max = n_ignitions[1]

        prob_fire_seasons = [] # list to save probabilistic fire seasons
        n_fires_new = []
        if self.ProbaParams.prop_proba is None:
            self.ProbaParams.prop_proba = []
        # create probabilistic fire seasons
        for i in range(n_fire_seasons):
            # prop_proba is restricted to be smaller than 0.25
            self.ProbaParams.prop_proba.append(min(0.25, float(np.random.normal(
                self.ProbaParams.prop_proba_mean,
                self.ProbaParams.prop_proba_std, 1))))
            n_ign = max(int(ign_min), int(np.around(np.random.gamma(shape_est, scale_est, 1))))
            if n_ignitions is not None:
                n_ign = min(int(ign_max), int(n_ign))

            LOGGER.info('Fire season: %i', (i + 1))
            LOGGER.info('Setting up probabilistic fire season with %s fires.',
                        n_ign)
            n_fires_new.append(n_ign)
            if n_ign > 0:
                prob_fire_seasons.append(self._set_one_proba_fire_season(n_ign, seed=i))

        if keep_all_fires:
            self.prob_fire_seasons = prob_fire_seasons

        # save
        # Following values are defined for each fire
        new_event_id = np.arange(np.max(self.event_id)+1, np.max(self.event_id)+n_fire_seasons+1)
        self.event_id = np.concatenate((self.event_id, new_event_id), axis=None)
        new_event_name = list(map(str, new_event_id))
        self.event_name = np.append(self.event_name, new_event_name)
        self.n_fires = np.append(self.n_fires, n_fires_new)
        new_orig = np.zeros(len(new_event_id), bool)
        self.orig = np.concatenate((self.orig, new_orig))
        self._set_frequency()
        # There is no date for probabilistic seasons, therefore using event_id
        self.date = np.concatenate((self.date, new_event_id), axis=None)
        self.date_end = np.concatenate((self.date_end, new_event_id), axis=None)

        # Following values are defined for each event and centroid
        new_intensity = sparse.lil_matrix((np.zeros([n_fire_seasons, len(self.centroids.lat)])))
        for idx, wf in enumerate(prob_fire_seasons):
            new_intensity[idx] = sparse.csr_matrix(wf).max(0)
        new_intensity = new_intensity.tocsr()
        self.intensity = sparse.vstack([self.intensity, new_intensity],
                                       format='csr')
        self.fraction = self.intensity.copy()
        self.fraction.data.fill(1.0)

    def combine_fires(self, event_id_merge=None, remove_rest=False,
                      probabilistic=False):
        """ Combine events that are identified as different fire to one event

        Orig fires are removed and a new fire id created; max intensity at
        overlapping centroids is assigned.

        This method modifies self (climada.hazard.WildFire instance) by
        combining single fires.

        Parameters
        ----------
        event_id_merge : array of int, optional
            events to be merged
        remove_rest : bool, optional
            if set to true, only the merged event is returned.
        probabilistic : bool, optional
            differentiate, because probabilistic events have no date.
        """

        if probabilistic is False:
            if event_id_merge is not None:
                # get index of events to merge
                evt_idx_merge = []
                for i in event_id_merge:
                    evt_idx_merge.append(np.argwhere(self.event_id == i).reshape(-1)[0])
                # get dates
                date_start = np.min(self.date[evt_idx_merge])
                date_end = np.max(self.date_end[evt_idx_merge])

                if remove_rest:
                    self.intensity = sparse.csr_matrix( \
                        np.amax(self.intensity[evt_idx_merge], 0))
                    self.event_id = np.array([np.max(self.event_id)+1])
                    self.event_name = list(map(str, self.event_id))
                    self.date = np.array([date_start])
                    self.date_end = np.array([date_end])
                    self.orig = np.ones(1, bool)
                    self._set_frequency()
                    self.fraction = self.intensity.copy()
                    self.fraction.data.fill(1.0)
                else:
                    # merge event & append
                    self.intensity = sparse.vstack([self.intensity, \
                        np.amax(self.intensity[evt_idx_merge], 0)], format='csr')
                    self.event_id = np.append(self.event_id, np.max(self.event_id)+1)
                    self.event_name = list(map(str, self.event_id))
                    self.date = np.append(self.date, date_start)
                    self.date_end = np.append(self.date_end, date_end)
                    self.orig = np.append(self.orig, np.ones(1, bool))

                    # remove initial events
                    self.intensity = self.intensity[np.delete(np.arange(0, \
                        self.intensity.get_shape()[0]), evt_idx_merge)]
                    self.event_id = np.delete(self.event_id, evt_idx_merge)
                    self.event_name = list(map(str, self.event_id))
                    self.date = np.delete(self.date, evt_idx_merge)
                    self.date_end = np.delete(self.date_end, evt_idx_merge)
                    self.orig = np.delete(self.orig, evt_idx_merge)
                    self._set_frequency()
                    self.fraction = self.intensity.copy()
                    self.fraction.data.fill(1.0)

            else:
                self.intensity = sparse.csr_matrix(np.amax(self.intensity, 0))
                self.event_id = np.array([np.max(self.event_id)+1])
                self.event_name = list(map(str, self.event_id))
                self.date = np.array([np.min(self.date)])
                self.date_end = np.array([np.max(self.date_end)])
                self.orig = np.ones(1, bool)
                self._set_frequency()
                self.fraction = self.intensity.copy()
                self.fraction.data.fill(1.0)
            LOGGER.info('The merged event has event_id %s', self.event_id[-1])

        else:
            self.intensity = sparse.csr_matrix(np.amax(self.intensity, 0))
            self.event_id = np.array([np.max(self.event_id)+1])
            self.orig = np.zeros(1, bool)
            self._set_frequency()
            self.fraction = self.intensity.copy()
            self.fraction.data.fill(1.0)

    def summarize_fires_to_seasons(self, year_start=None, year_end=None,
                                   hemisphere=None):
        """ Summarize historic fires into fire seasons.

        Fires are summarized by taking the max intensity at each grid point.

        This method modifies self (climada.hazard.WildFire instance) by
        summarizing individual fires into seasons.

        Parameters
        ----------
        year_start : int, optional
            start year; fires before that are cut; no cut if not specified
        year_end : int, optional
            end year; fires after that are cut; no cut if not specified
        hemisphere : str, optional
            'SHS' or 'NHS' to define fire seasons
        """

        # define hemisphere
        if hemisphere is None:
            if self.centroids.lat[0] > 0:
                hemisphere = 'NHS'
            elif self.centroids.lat[0] < 0:
                hemisphere = 'SHS'
        if not all(i >= 0 for i in self.centroids.lat) or \
            all(i <= 0 for i in self.centroids.lat):
            LOGGER.warning('Not all centroids are on the same hemisphere. \
                        Hemisphere is set to: %s.', hemisphere)

        # define years
        fire_years = np.array([date.fromordinal(i).year for i in self.date])
        years = np.arange(np.min(fire_years), np.max(fire_years)+1)
        if year_start is not None:
            years = np.delete(years, np.argwhere(years < year_start))
        if year_end is not None:
            years = np.delete(years, np.argwhere(years > year_end))

        # summarize to fire season
        date_new = np.zeros(len(years), int)
        date_end_new = np.zeros(len(years), int)
        n_fires = np.zeros(len(years), int)
        intensity_new = sparse.lil_matrix(np.zeros((len(years), len(self.centroids.lat))))

        for i, year in enumerate(years):
            if hemisphere == 'NHS':
                start = date.toordinal(date(year, 1, 1))
                end = date.toordinal(date(year+1, 1, 1))
            elif hemisphere == 'SHS':
                start = date.toordinal(date(year, 7, 1))
                end = date.toordinal(date(year+1, 7, 1))

            date_new[i] = start
            date_end_new[i] = end
            idx = np.where((self.date > start-1) & \
                           (self.date < end + 1))
            n_fires[i] = len(idx)
            intensity_new[i] = sparse.csr_matrix( \
                                    np.amax(self.intensity[idx], 0))

        # save
        self.tag = TagHazard('WFseason')
        self.units = 'K' # Kelvin brightness

        # Following values are defined for each fire season
        self.event_id = np.arange(1, len(years)+1).astype(int)
        self.event_name = list(map(str, years))
        self.date = date_new
        self.date_end = date_end_new
        self.n_fires = n_fires
        self.orig = np.ones(len(years), bool)
        self._set_frequency()

        # Following values are defined for each fire and centroid
        self.intensity = intensity_new.tocsr()
        self.fraction = self.intensity.copy()
        self.fraction.data.fill(1.0)


    #@staticmethod
    def _clean_firms_df(self, df_firms):
        """Read and remove low confidence data from firms:
            - MODIS: remove data where confidence values are lower than clean_thresh
            - VIIRS: remove data where confidence values are set to low (keep
                nominal and high values)

        Parameters
        ----------
        df_firms : pd.DataFrame
            FIRMS data as pd.Dataframe

        Returns
        -------
        df_firms : pd.DataFrame
        """
        # Check for the type of instrument (MODIS vs VIIRS)
        # Remove data with low confidence interval
        # Uniformize the name of the birghtness columns between VIIRS and MODIS
        if 'instrument' in df_firms.columns:
            if (df_firms.instrument == 'MODIS').any() or (df_firms.instrument == 'VIIRS').any():
                df_firms_modis = df_firms.drop(df_firms[df_firms.instrument == 'VIIRS'].index)
                df_firms_modis.confidence = np.array(
                    list(map(int, df_firms_modis.confidence.values.tolist())))
                df_firms_modis = df_firms_modis.drop(df_firms_modis[ \
                    df_firms_modis.confidence < self.FirmsParams.clean_thresh].index)
                temp = df_firms_modis
                df_firms_viirs = df_firms.drop(df_firms[df_firms.instrument == 'MODIS'].index)
                if df_firms_viirs.size:
                    df_firms_viirs = df_firms_viirs.drop(df_firms_viirs[ \
                        df_firms_viirs.confidence == 'l'].index)
                    df_firms_viirs = df_firms_viirs.rename(columns={'bright_ti4':'brightness'})
                    temp = temp.append(df_firms_viirs, sort=True)
                    temp = temp.drop(columns=['bright_ti4'])

                df_firms = temp
                df_firms = df_firms.reset_index()
                df_firms = df_firms.drop(columns=['index'])

        df_firms['iter_ev'] = np.ones(len(df_firms), bool)
        df_firms['cons_id'] = np.zeros(len(df_firms), int) - 1
        df_firms['event_id'] = np.zeros(len(df_firms), int)
        df_firms['clus_id'] = np.zeros(len(df_firms), int) - 1
        df_firms['datenum'] = np.array(u_dt.str_to_date(df_firms['acq_date'].values))
        return df_firms

    @staticmethod
    def _firms_resolution(df_firms):
        """ Returns resolution of satellite used in FIRMS in degrees

        Parameters
        ----------
        csv_firms : pd.DataFrame or str
            path to csv file of FIRMS data or FIRMS data as pd.Dataframe

        Returns
        -------
        res_data/ONE_LAT_KM : float
            resolution in degrees
        """
        # Resolution in km of the centroids depends on the data origin.
        if 'instrument' in df_firms.columns:
            if (df_firms['instrument'] == 'MODIS').any():
                res_data = 1.0
            else:
                res_data = 0.375 # For VIIRS data
        return res_data/ONE_LAT_KM

    @staticmethod
    def _firms_centroids_creation(df_firms, res_data, centr_res_factor):
        """ Create centroids according to the extent of the firms data.

        Parameters
        ----------
        df_firms : pd.DataFrame
            FIRMS data
        res_data : float
            FIRMS instrument resolution in degrees
        centr_res_factor : float
            the factor applied to voluntarly decrease/increase the
            centroids resolution. Hence, in order to set hazard resolution
            of MODIS data to 4 km, a centr_res_factor of 0.25 is applied.

        Returns
        -------
        centroids : Centroids
        """
        centroids = Centroids.from_pnt_bounds((df_firms['longitude'].min(), \
            df_firms['latitude'].min(), df_firms['longitude'].max(), \
            df_firms['latitude'].max()), res=res_data/centr_res_factor)
        centroids.set_meta_to_lat_lon()
        centroids.set_area_approx()
        centroids.set_on_land()
        centroids.empty_geometry_points()

        return centroids

    @staticmethod
    def _centroids_resolution(centroids):
        """ Return resolution of the scalar grid of the centroids

        Parameters
        ----------
        centroids (Centroids): centroids instance

        Returns
        -------
        res_centr : float
            grid resolution of centroids
        """
        if centroids.meta:
            res_centr = abs(centroids.meta['transform'][4]), \
                centroids.meta['transform'][0]
        else:
            res_centr, _ = u_coord.get_resolution(centroids.lat, centroids.lon)
        if abs(abs(res_centr[0]) - abs(res_centr[1])) > 1.0e-6:
            raise ValueError('Centroids are not a regular raster')
        return res_centr[0]

    def _firms_cons_days(self, df_firms):
        """ Compute clusters of consecutive days (temporal clusters).

        An interruption of n days (as defined in FirmsParams) is
        necessary to be set in two different temporal clusters.

        Parameters
        ----------
        df_firms : pd.DataFrame
            FIRMS data

        Returns
        -------
        df_firms : pd.DataFrame
            FIRMS data including info on temporal cluster per point
        """
        LOGGER.debug('Computing clusters of consecutive days.')
        firms_iter = df_firms[df_firms['iter_ev']][['datenum', 'cons_id', 'event_id']]
        max_cons_id = df_firms.cons_id.max() + 1
        for event_id in np.unique(firms_iter.event_id.values):

            firms_cons = firms_iter[firms_iter.event_id == event_id].reset_index()

            # Order firms dataframe per ascending acq_date order
            firms_cons = firms_cons.sort_values('datenum')
            sort_idx = firms_cons.index
            firms_cons = firms_cons.reset_index()
            firms_cons = firms_cons.drop(columns=['index'])

            # Check if there is more than 1 day interruption between data
            firms_cons.at[0, 'cons_id'] = max_cons_id
            max_cons_id += 1
            for index in range(1, len(firms_cons)):
                if abs((firms_cons.at[index, 'datenum'] - firms_cons.at[index-1, 'datenum'])) \
                >= self.FirmsParams.days_thres_firms:
                    firms_cons.at[index, 'cons_id'] = max_cons_id
                    max_cons_id += 1
                else:
                    firms_cons.at[index, 'cons_id'] = firms_cons.at[(index-1), 'cons_id']

            re_order = np.zeros(len(firms_cons), int)
            for data, order in zip(firms_cons.cons_id.values, sort_idx):
                re_order[order] = data
            firms_iter.cons_id.values[firms_iter.event_id == event_id] = re_order

        df_firms.cons_id.values[df_firms['iter_ev'].values] = firms_iter.cons_id.values
        return df_firms

    def _firms_clustering(self, df_firms, res_data):
        """ Compute geographic clusters and sort firms with ascending clus_id
        for each cons_id. Geographic clusters are identified using sci-kit
        learn's DBSCAN algorithm, which finds core samples of high density
        and expands clusters from them.

        https://scikit-learn.org/stable/modules/generated/sklearn.cluster.DBSCAN.html

        Parameters
        ----------
        df_firms : pd.DataFrame
            FIRMS data
        res_data : float
            FIRMS instrument resolution in degrees
        clus_thres : int
            Clustering factor which multiplies instrument resolution

        Returns
        -------
        df_firms : pd.DataFrame
            FIRMS data including info on spacial cluster per point
        """

        LOGGER.debug('Computing geographic clusters in consecutive fires.')
        firms_iter = df_firms[df_firms['iter_ev']][['latitude', 'longitude', 'cons_id',
                                              'clus_id', 'event_id']]

        for event_id in np.unique(firms_iter.event_id.values):

            firms_cons = firms_iter[firms_iter.event_id == event_id]

            # Creation of an identifier for geographical clustering
            # For each temporal cluster, perform geographical clustering with DBSCAN algo
            for cons_id in np.unique(firms_cons['cons_id'].values):
                temp = np.argwhere(firms_cons['cons_id'].values == cons_id).reshape(-1,)
                lat_lon = firms_cons.iloc[temp][['latitude', 'longitude']].values
                lat_lon_uni, lat_lon_cpy = np.unique(lat_lon, return_inverse=True, axis=0)
                cluster_id = DBSCAN(eps=res_data * self.FirmsParams.clus_thres_firms,
                                    min_samples=1).\
                                    fit(lat_lon_uni).labels_
                cluster_id = cluster_id[lat_lon_cpy]
                firms_cons.clus_id.values[temp] = cluster_id
                firms_iter.clus_id.values[firms_iter.event_id == event_id] = \
                    firms_cons.clus_id.values

        df_firms.clus_id.values[df_firms['iter_ev'].values] = firms_iter.clus_id.values

        return df_firms

    def _firms_fire(self, df_firms):
        """ Creation of event_id for each dataset point.
        A fire is characterized by a unique combination of 'cons_id' and 'clus_id'.

        Parameters
        ----------
        df_firms : pd.DataFrame
            FIRMS data including info on temporal and spatial cluster per point

        Returns
        -------
        df_firms : pd.DataFrame
            FIRMS data including info on final cluster (=event) per point
        """
        ev_id = 0
        for cons_id in np.unique(df_firms.cons_id.values):
            firms_cons = df_firms.clus_id.values[df_firms.cons_id.values == cons_id]
            for clus_id in np.unique(firms_cons):
                df_firms.event_id.values[np.logical_and(df_firms.cons_id.values == cons_id, \
                df_firms.clus_id.values == clus_id)] = ev_id
                ev_id += 1

        for ev_id in np.unique(df_firms.event_id.values):
            date_ord = np.sort(df_firms.datenum.values[df_firms.event_id.values == ev_id])
            if (np.diff(date_ord) < self.FirmsParams.days_thres_firms).all():
                df_firms.iter_ev.values[df_firms.event_id.values == ev_id] = False
            else:
                df_firms.iter_ev.values[df_firms.event_id.values == ev_id] = True

    @staticmethod
    def _firms_remove_minor_fires(df_firms, minor_fires_thres):
        """ Remove fires containg fewer FIRMS entries than threshold.
        A fire is characterized by a unique combination of 'cons_id' and
        'clus_id'. This function modifies the df_firms in place.

        Parameters
        ----------
        df_firms : pd.DataFrame
            FIRMS data
        minor_fires_thres : int
            threshold of FIRMS data points for an event

        Returns
        -------
        df_firms : pd.DataFrame
            FIRMS data excluding minor fire events
        """
        # drop minor fires
        for i in range(np.unique(df_firms.event_id).size):
            if (df_firms.event_id == i).sum() < minor_fires_thres:
                df_firms = df_firms.drop(df_firms[df_firms.event_id == i].index)
        # assign new event IDs
        event_id_new = 1
        for i in np.unique(df_firms.event_id):
            df_firms.event_id[df_firms.event_id == i] = event_id_new
            event_id_new = event_id_new + 1

        df_firms = df_firms.reset_index()

        return df_firms

    def _calc_brightness(self, df_firms, centroids, res_centr):
        """ Compute intensity matrix per fire with the maximum brightness at
        each centroid and all other hazard attributes.

        This method modifies self (climada.hazard.WildFire instance) by
        assigning values to the intensity matrix.

        Parameters
        ----------
        df_firms : pd.DataFrame
            FIRMS data
        centroids : Centroids
        res_centr : float
            centroids resolution in centroids unit
        """
        uni_ev = np.unique(df_firms['event_id'].values)
        num_ev = uni_ev.size
        num_centr = centroids.size

        # For one fire, if more than one points of firms dataframe have the
        # same coordinates, take the maximum brightness value
        # of these points (maximal damages).
        tree_centr = BallTree(centroids.coord, metric='chebyshev')
        if self.pool:
            chunksize = min(num_ev//self.pool.ncpus, 1000)
            bright_list = self.pool.map(self._brightness_one_fire,
                                        itertools.repeat(df_firms, num_ev),
                                        itertools.repeat(tree_centr, num_ev),
                                        uni_ev, itertools.repeat(res_centr),
                                        itertools.repeat(num_centr),
                                        chunksize=chunksize)
        else:
            bright_list = []
            for ev_id in uni_ev:
                bright_list.append(self._brightness_one_fire(df_firms, tree_centr, \
                ev_id, res_centr, num_centr))

        bright_list, df_firms = self._remove_empty_fires(bright_list, df_firms)

        uni_ev = np.unique(df_firms['event_id'].values)
        num_ev = uni_ev.size

        # save
        self.tag = TagHazard('WFsingle')
        self.centroids = centroids
        self.units = 'K' # Kelvin brightness

        # Following values are defined for each fire
        self.event_id = np.arange(1, num_ev+1).astype(int)
        self.event_name = list(map(str, self.event_id))
        self.date = np.zeros(num_ev, int)
        self.date_end = np.zeros(num_ev, int)
        for ev_idx, ev_id in enumerate(uni_ev):
            self.date[ev_idx] = df_firms[df_firms.event_id == ev_id].datenum.min()
            self.date_end[ev_idx] = df_firms[df_firms.event_id == ev_id].datenum.max()
        self.orig = np.ones(num_ev, bool)
        self._set_frequency()

        # Following values are defined for each fire and centroid
        self.intensity = sparse.lil_matrix(np.zeros((num_ev, num_centr)))
        for idx, ev_bright in enumerate(bright_list):
            self.intensity[idx] = ev_bright
        self.intensity = self.intensity.tocsr()
        self.fraction = self.intensity.copy()
        self.fraction.data.fill(1.0)

    @staticmethod
    def _brightness_one_fire(df_firms, tree_centr, ev_id, res_centr, num_centr):
        """ For a given fire, fill in an intensity np.array with the maximum brightness
        at each centroid.

        Parameters
        ----------
        df_firms : pd.DataFrame
            FIRMS data
        centroids : Centroids
        ev_id : int
            id of the selected event

        Returns
        -------
        brightness_ev : lil_matrix
            maximum brightness at each centroids
        """
        LOGGER.debug('Brightness corresponding to FIRMS event %s.', str(ev_id))
        temp_firms = df_firms.reindex(
            index=(np.argwhere(df_firms['event_id'].values == ev_id).reshape(-1,)),
            columns=['latitude', 'longitude', 'brightness', 'datenum'])

        # Identifies the unique (lat,lon) points of the firms dataframe -> lat_lon_uni
        # Set the same index value for each duplicate (lat,lon) points -> lat_lon_cpy
        lat_lon_uni, lat_lon_cpy = np.unique(temp_firms[['latitude', 'longitude']].values,
                                             return_inverse=True, axis=0)
        index_uni = np.unique(lat_lon_cpy, axis=0)

        # Search closest centroid for each firms point
        ind, _ = tree_centr.query_radius(lat_lon_uni, r=res_centr/2, count_only=False,
                                         return_distance=True, sort_results=True)
        ind = np.array([ind_i[0] if ind_i.size else -1 for ind_i in ind])

        brightness_ev = _fill_intensity_max(num_centr, ind, index_uni, lat_lon_cpy,
                                            temp_firms['brightness'].values)

        return sparse.lil_matrix(brightness_ev)

    @staticmethod
    def _remove_empty_fires(bright_list, df_firms):
        """ Removes instances which were identified as an eventbut which
        contain no intensity. This happens for events which occur
        outside of the defined centroids.

        Parameters
        ----------
        bright_list : list
            idnividual wild fires
        firms : pd.DataFrame
            FIRMS data

        Returns
        -------
        bright_list_nonzero : list
            list with events that occured on the defined centroids
        firms : pd.DataFrame
            FIRMS data (with data that occured on the defined centroids)
        """
        bright_list_nonzero = []
        event_id_new = 1
        for i, br_list in enumerate(bright_list):
            if br_list.count_nonzero() > 0:
                bright_list_nonzero.append(br_list)
                df_firms.event_id.values[df_firms.event_id == i+1] = event_id_new
                event_id_new = event_id_new + 1
            else:
                df_firms = df_firms.drop(df_firms[df_firms.event_id == i].index)

        df_firms = df_firms.reset_index()
        LOGGER.info('Returning %s fires that impacted the defined centroids.',
                    len(bright_list_nonzero))

        return bright_list_nonzero, df_firms

    def _set_one_proba_fire_season(self, n_ignitions, seed=8):
        """ Generate a probabilistic fire season.

        Parameters
        ----------
        n_ignitions : int
            number of wild fires for the season
        seed : int

        Returns
        -------
        proba_fires : lil_matrix
            probablistic hazard
        """
        np.random.seed(seed)
        proba_fires = sparse.lil_matrix(np.zeros((n_ignitions, self.centroids.size)))
        for i in range(n_ignitions):
            if np.mod(i, 10) == 0:
                LOGGER.info('Created %s fires', str(i))
            centr_burned = self._run_one_fire()
            proba_fires[i, :] = self._set_proba_intensity(centr_burned)

        return proba_fires

    def _run_one_fire(self):
        """ Run one bushfire on a fire propagation probability matrix.
            The propagation probability matrix is constructed using land cover
            and population data. -> a fire can only propagate on centroids
            that have a propagation probability larger than 0.
            The ignition point of a fire can be on any centroid where the
            land cover allows for it. The probability of fire ignition is,
            according to the ignition matrix, higher near cities and where
            historical occurred frequently. The fire is then propagated
            with a cellular automaton.
            If the fire has not stopped burning after a defined number of
            iterations (self.ProbaParams.max_it_propa, default=500'000),
            the propagation is interrupted.

            Propagation rules:
                1. select a burning centroid (at the start there is only one,
                    afterwards select one randomly)
                2. every adjunct centroid to the selected centroid can start
                    burning with a probability of the overall propagation
                    probability (self.ProbaParams.prop_proba) times the
                    centroid specific propagation probability (which is
                    defined on the fire_propa_matrix).
                3. the selected burning centroid becomes an ember centroid
                    which can not start burning again and thus no longer
                    propagate any fire.
            Properties from centr_burned:
                0 = unburned centroid
                1 = burning centroid
                2 = ember centroid
            Stop criteria: the propagation stops when no centroid is burning.
            The initial version of this code was inspired by
            https://scipython.com/blog/the-forest-fire-model/

        Parameters
        ----------
        self : climada.hazard.WildFire instance
            needs to contain information of at least 1 historic wildfire

        Returns
        -------
        centr_burned : np.array
            array indicating which centroids burned
        """
        pos_centr = np.argwhere(self.centroids.ignition_weights_matrix.reshape( \
                        len(self.centroids.lat)) > 0)[:, -1]

        # only take the 1d weights where they are not zero
        weights = self.centroids.ignition_weights_matrix.reshape(len(self.centroids.lat)) \
        [np.argwhere(self.centroids.ignition_weights_matrix.reshape( \
                    len(self.centroids.lat)) > 0)]

        LOGGER.debug('Start ignition.')
        # Random selection of ignition centroid according to ignition matrix
        for _ in range(self.centroids.size):
            centr = random.choices(pos_centr, weights = weights)[0]
            centr_ix = int(centr/self.centroids.shape[1])
            centr_iy = centr%self.centroids.shape[1]
            centr_ix = max(0, centr_ix)
            centr_ix = min(self.centroids.shape[0]-1, centr_ix)
            centr_iy = max(0, centr_iy)
            centr_iy = min(self.centroids.shape[1]-1, centr_iy)
            centr = centr_ix*self.centroids.shape[1] + centr_iy
            if 1 <= centr_ix < self.centroids.shape[0] - 1 and \
            1 <= centr_iy < self.centroids.shape[1] - 1:
                break

        LOGGER.debug('Propagate fire.')
        centr_burned = np.zeros((self.centroids.shape), int)
        centr_burned[centr_ix, centr_iy] = 1
        # Iterate the fire according to the propagation rules
        count_it = 0
        num_tries = 0

        while np.any(centr_burned == 1) and count_it < self.ProbaParams.max_it_propa:
            count_it += 1
            # Select randomly one of the burning centroids
            # and propagate throught its neighborhood
            burned = np.argwhere(centr_burned == 1)
            if len(burned) > 1:
                centr_ix, centr_iy = burned[np.random.randint(0, len(burned))]
            elif len(burned) == 1:
                centr_ix, centr_iy = burned[0]
            if not count_it % (self.ProbaParams.max_it_propa):
                LOGGER.warning('Fire propagation not converging at iteration %s.',
                               count_it)
            if 1 <= centr_ix < self.centroids.shape[0]-1 and \
            1 <= centr_iy < self.centroids.shape[1]-1 and \
            self.centroids.on_land[(centr_ix*self.centroids.shape[1] + centr_iy)]:
                centr_burned = self._fire_propagation_on_matrix(self.centroids.shape, \
                    self.centroids.fire_propa_matrix, self.ProbaParams.prop_proba[-1], \
                    centr_ix, centr_iy, centr_burned, np.random.random(500))

            else:
                centr_ix, centr_iy = burned[np.random.randint(0, len(burned))]
                num_tries += 1
                if num_tries == 1000:
                    LOGGER.info('Propagation conditions are not met')
                    num_tries = 0
                    break

        return centr_burned

    @staticmethod
    @numba.njit
    def _fire_propagation_on_matrix(centr_shape, fire_propa_matrix, prop_proba,
                                    centr_ix, centr_iy, centr_burned, prob_array):
        """ Propagation of the fire in the 8 neighbouring cells around
        (centr_ix, centr_iy) according to propagation rules.

        Parameters
        ----------
        centr_shape : np.array
            shape of centroids array
        fire_propa_matrix : np.array
            fire proagation matrix indicating centroid specific fire
            spread probability
        prop_proba : float
            global propagation probability
        centr_ix : int
            x coordinates of the burning centroid in the centroids matrix
        centr_iy : int
            y coordinates of the burning centroid in the centroids matrix
        centr_burned : np.array
            array containing information on burned centroids
        prob_array: np.array
            array of random numbers to draw from for random fire propagation

        Returns
        -------
        centr_burned : np.array
            updated centr_burned matrix
        """
        # Neighbourhood
        hood = ((-1, -1), (-1, 0), (-1, 1), (0, -1), (0, 1), (1, -1), (1, 0), (1, 1))

        # Creation of the temporary centroids grids
        burned_one_step = np.zeros(centr_shape, dtype=numba.int32)
        burned_one_step[centr_ix, centr_iy] = 1

        # Displacements from a centroid to its eight neighbours
        for i_neig, (delta_x, delta_y) in enumerate(hood):
            if prob_array[i_neig] <= prop_proba * \
                fire_propa_matrix[centr_ix+delta_x, centr_iy+delta_y] and \
            centr_burned[centr_ix+delta_x, centr_iy+delta_y] == 0:
                burned_one_step[centr_ix+delta_x, centr_iy+delta_y] = 1

        # Calculate burned area
        centr_burned += burned_one_step

        return centr_burned

    def _set_proba_intensity(self, centr_burned):
        """ The intensity values are chosen randomly at every burned centroid
        from the intensity values of the historical fire

        Parameters
        ----------
        self : climada.hazard.WildFire instance
        centr_burned : np.array
            array indicating which centroids burned

        Returns
        -------
        proba_intensity : lil_matrix
            hazard intensity matrix of generated probabilistic fire
        """
        # The brightness values are chosen randomly at every burned centroids
        # from the brightness values of the historical fire
        ev_proba_uni = centr_burned.nonzero()[0] * self.centroids.shape[1] + \
            centr_burned.nonzero()[1]
        proba_intensity = sparse.lil_matrix(np.zeros((1, self.centroids.size)))
        for ev_prob in ev_proba_uni:
            proba_intensity[0, ev_prob] = np.random.choice( \
                self.intensity.data)

        return proba_intensity

    def _set_fire_propa_matrix(self):
        """This function is deprecated, use WildFire._set_propagation_matrix
        instead.
        Sets fire propagation matrix which is used to propagate
        probabilistic fires. The matrix is set so that burn probability on
        centroids which burned historically is set to 1. A blurr with
        exponential decay of burn probabilities is set around these
        centroids. The blurr width is defined within self.ProbaParams

        Alternatively, the fire propagation probability matrix can be any
        matrix that coresponds to the shape of the centroids and thus not have
        to be set this way.

        This method modifies self (climada.hazard.WildFire instance) by
        populating self.centroids.fire_propa_matrix as np.array

        Parameters
        ----------
        self : climada.hazard.WildFire instance
        """
        LOGGER.warning("The use of WildFire._set_fire_propa_matrix is deprecated."
                       "Use WildFire._set_propagation_matrix.")

        # historically burned centroids
        hist_burned = np.zeros(self.centroids.lat.shape, dtype=bool)
        hist_burned = self.intensity.sum(0) > 0.
        self.centroids.hist_burned = hist_burned

        fire_propa_matrix = hist_burned.reshape(self.centroids.shape).astype(float)
        blurr_lvl = np.ones(self.ProbaParams.blurr_steps)
        # exponential decay of fire propagation on cell level
        for i in range(self.ProbaParams.blurr_steps):
            blurr_lvl[i] = 2.**(-i)
        # Neighbourhood
        hood = ((-1, -1), (-1, 0), (-1, 1), (0, -1), (0, 1), (1, -1), (1, 0), (1, 1))

        # loop over matrix to create blurr around historical fires
        for blurr in range(self.ProbaParams.blurr_steps-1):
            for i in range(fire_propa_matrix.shape[0]):
                for j in range(fire_propa_matrix.shape[1]):
                    if fire_propa_matrix[i, j] == blurr_lvl[blurr]:
                        for _, (delta_x, delta_y) in enumerate(hood):
                            try:
                                if fire_propa_matrix[i+delta_x, j+delta_y] == 0:
                                    fire_propa_matrix[i+delta_x, j+delta_y] = blurr_lvl[blurr+1]
                            except IndexError:
                                pass

        self.centroids.fire_propa_matrix = fire_propa_matrix

    def plot_propagation_matrix(self):
        """ Plots fire propagation probability matrix as colormesh plot.

        Returns
        -------
        colormesh plot : plt
            colormesh plot of fire_propa_matrix
        """

        lon_grid = np.reshape(self.centroids.lon, self.centroids.fire_propa_matrix.shape)
        lat_grid = np.reshape(self.centroids.lat, self.centroids.fire_propa_matrix.shape)

        plt.figure(figsize = (14,14))
        ax = plt.axes(projection=ccrs.PlateCarree())
        im = plt.pcolormesh(lon_grid, lat_grid, self.centroids.fire_propa_matrix,
                     transform=ccrs.PlateCarree(), cmap = 'gist_earth_r',
                     shading='auto')
        ax.coastlines()
        ax.add_feature(cfeature.BORDERS.with_scale('50m'))
        grid = ax.gridlines(draw_labels=True, transform=ccrs.PlateCarree(),
                            linewidth = 1.5, alpha = 0.3)
        grid.top_labels = grid.right_labels = False
        grid.xformatter = LONGITUDE_FORMATTER
        grid.yformatter = LATITUDE_FORMATTER
        grid.xlabel_style = {'size': 20}
        grid.ylabel_style = {'size': 20}
        cbax = make_axes_locatable(ax).append_axes(
            'right', size="6.5%", pad=0.1, axes_class=plt.Axes)
        cbar = plt.colorbar(im, cax = cbax)
        cbar.set_label('Probability', size = 24)
        cbar.ax.tick_params(labelsize=20)

    def plot_ignition_matrix(self):
        """ Plots fire ignition weights matrix as colormesh plot.

        Returns
        -------
        colormesh plot : plt
            colormesh plot of ignition_weights_matrix
        """

        lon_grid = np.reshape(self.centroids.lon, self.centroids.ignition_weights_matrix.shape)
        lat_grid = np.reshape(self.centroids.lat, self.centroids.ignition_weights_matrix.shape)

        plt.figure(figsize = (14,14))
        ax = plt.axes(projection=ccrs.PlateCarree())
        im = plt.pcolormesh(lon_grid, lat_grid, self.centroids.ignition_weights_matrix,
                     transform=ccrs.PlateCarree(), cmap = 'cubehelix_r',
                     shading='auto')
        ax.coastlines()
        ax.add_feature(cfeature.BORDERS.with_scale('50m'))
        grid = ax.gridlines(draw_labels=True, transform=ccrs.PlateCarree(),
                            linewidth = 1.5, alpha = 0.3)
        grid.top_labels = grid.right_labels = False
        grid.xformatter = LONGITUDE_FORMATTER
        grid.yformatter = LATITUDE_FORMATTER
        grid.xlabel_style = {'size': 20}
        grid.ylabel_style = {'size': 20}
        cbax = make_axes_locatable(ax).append_axes(
            'right', size="6.5%", pad=0.1, axes_class=plt.Axes)
        cbar = plt.colorbar(im, cax = cbax)
        cbar.set_label('Weight', size = 24)
        cbar.ax.tick_params(labelsize=20)

    def plot_landcover(self):
        """ Plots land cover classes as derived from Openlandmap as colormesh
        plot with a resolution of 100m.

        Returns
        -------
        colormesh plot : plt
            colormesh plot of Land cover data
        """
        bounds = tuple(np.round(self.centroids.total_bounds, 2))

        ax_x = np.linspace(bounds[0], bounds[2], self.centroids.landcover.shape[1])
        ax_y = np.linspace(bounds[3], bounds[1], self.centroids.landcover.shape[0])
        lon_grid, lat_grid = np.meshgrid(ax_x, ax_y)

        cmap, norm = self._land_cmap()

        plt.figure(figsize = (14,14))
        ax = plt.axes(projection=ccrs.PlateCarree())
        plt.pcolormesh(lon_grid, lat_grid, self.centroids.landcover,
                     transform=ccrs.PlateCarree(), cmap = cmap,
                     norm = norm, shading = 'auto')
        ax.coastlines()
        ax.add_feature(cfeature.BORDERS.with_scale('50m'))
        grid = ax.gridlines(draw_labels=True, transform=ccrs.PlateCarree(),
                            linewidth = 1.5, alpha = 0.3)
        grid.top_labels = grid.right_labels = False
        grid.xformatter = LONGITUDE_FORMATTER
        grid.yformatter = LATITUDE_FORMATTER
        grid.xlabel_style = {'size': 20}
        grid.ylabel_style = {'size': 20}

    @staticmethod
    def _select_fire_season(df_firms, year, hemisphere='SHS'):
        """ Selects data to create historic fire season. Need to
        differentiate between Northern & Souther hemisphere

        Parameters
        ----------
        firms : pd.DataFrame
            FIRMS data
        year : int
        hemisphere : str, optional
            'NHS' or 'SHS'

        Returns
        -------
        firms : pd.DataFrame
            FIRMS data for specified fire season
        """

        df_firms['date'] = df_firms['acq_date'].apply(pd.to_datetime)
        if hemisphere == 'NHS':
            start = pd.Timestamp(year, 1, 1)
            end = pd.Timestamp(year+1, 1, 1)
        elif hemisphere == 'SHS':
            start = pd.Timestamp(year, 7, 1)
            end = pd.Timestamp(year+1, 7, 1)

        df_firms = df_firms[(df_firms['date'] > start) & (df_firms['date'] < end)]
        df_firms = df_firms.drop('date', axis=1)
        return df_firms

    def _set_frequency(self):
        """Set hazard frequency from intensity matrix.

        Parameters
        ----------
        self : climada.hazard.WildFire instance

        Returns
        -------
        self.frequency : np.array
        """
        if self.event_id.size > 0:
            delta_time = date.fromordinal(int(np.max(self.date))).year - \
                date.fromordinal(int(np.min(self.date))).year + 1
            num_orig = self.orig.nonzero()[0].size
            if num_orig > 0:
                ens_size = self.event_id.size / num_orig
            else:
                ens_size = 1
            self.frequency = np.ones(self.event_id.size) / delta_time / ens_size
        else:
            self.frequency = 0.

<<<<<<< HEAD
    # Added by Sam. G.
    def set_propagation_matrix(self, land_path, pop_path, countries, bounds, res):
=======
    @classmethod
    def from_netcdf(cls, input_dir, filename, id_bands, event_list, geometry=BBOX):

        """Wrapper to fill hazard from NetCDF file.
        Build and tested for output from ISIMIP2 and Sentinel data.

        Parameters
        ----------
        input_dir : Path or str
            path to input data directory,
        filename : string
            name of netcdf file in input_dir.
        id_bands: list
            list of indices of the bands to be extracted from the input file
            can be generated with function 'from_firemip' and 'from_sentinel' for
            specific data
        event_list:list
            list containing events in the format 'yyyy-mm-dd'
            can be generated with function 'from_firemip' and 'from_sentinel' for
            specific data
        geometry : shapely.geometry
            geometry of which to extract the data
            default sets extents to (-180, -85, 180, 85) [Lonmin, latmin, lonmax, latmax]

        """

        # hazard setup: set attributes
        haz = cls.from_raster([str(Path(input_dir, filename))], band=id_bands, geometry=geometry)

        haz.intensity.data[np.isnan(haz.intensity.data)] = 0.0
        haz.intensity.todense()

        haz.event_name = event_list
        #self.event_id = np.arange(1, len(event_list)+1)
        haz.frequency = np.ones(len(haz.event_name)) * (1 / len(haz.event_name))
        haz.date = np.array(u_dt.str_to_date(event_list))

        haz.fraction = haz.intensity.copy()
        haz.fraction.data.fill(1.0)
        #self.units = ' ' franction of burnt area
        haz.centroids.set_meta_to_lat_lon()
        haz.centroids.region_id = (
            u_coord.coord_on_land(haz.centroids.lat, haz.centroids.lon)).astype(dtype=int)
        haz.check()

        return haz

    @classmethod
    def from_firemip_netcdf(cls, input_dir, filename, id_bands, event_list, extent=False,
                            countries=False):

        """Wrapper to fill hazard from NetCDF file.
        Build and tested for output from ISIMIP2 and Sentinel data.

        Parameters
        ----------
        input_dir : Path or str
            path to input data directory,
        filename : string
            name of netcdf file in input_dir.
        id_bands: list
            list of indices of the bands to be extracted from the input file
            can be generated with function 'from_firemip'
        event_list:list
            list containing events in the format 'yyyy-mm-dd'
            can be generated with function 'from_firemip' and 'from_sentinel' for
            specific data
        extent : tuple of four floats
            bounding box:
            (lon min, lat min, lon max, lat max)
        countries: list
            list of ISO3-alpha countries to be extracted from the FireMIP file,
            e.g ['ZWE', 'GBR', 'VNM', 'UZB']
        """

        if extent:
            [lonmin, latmin, lonmax, latmax] = extent
            geometry = list([shapely.geometry.box(lonmin, latmin, lonmax, latmax)])
        elif countries:
            geometry = u_coord.get_land_geometry(country_names=countries)
        else:
            geometry = BBOX

        haz = cls.from_netcdf(input_dir, filename, id_bands, event_list, geometry=geometry)
        haz.intensity = haz.intensity/100

        return haz

    def _set_propagation_matrix(self, bounds, res, land_path, pop_path):
>>>>>>> 94605f05
        """
        Sets the propagation matrix. It aggregates the land cover data over a
        certain area to account for the fraction of the specific land cover
        classes in this area. The population data is aggregated with the
        method 'sum'. Before aggregating the population data, a Gaussian
        image filter is applied to the data to account for different
        administrative input units and for simulating the active fire
        suppression beginning in some distance away from the cities.

        This method modifies self (climada.hazard.WildFire instance) by
        creating the propagation probability matrix
        self.centroids.fire_propa_matrix as np.array

        Parameters
        ----------
        bounds : tuple
            (xmin, ymin, xmax, ymax)
        res : float
            Resolution of propagation probability matrix.
        land_path : pathlib.Path
            Path to land cover raster file
        pop_path : pathlib.Path
            Path to population raster file
        """
        if not hasattr(self.centroids, 'frac_propa_matrix'):
            self._set_landcover_propa_mat(land_path, bounds, res)

        if not hasattr(self.centroids, 'pop_propa_matrix'):
            self._set_population_propa_mat(pop_path, bounds, res)

        landpop_propa_matrix = self.centroids.frac_propa_matrix * self.centroids.pop_propa_matrix

        landpop_propa_matrix = np.where(((self.centroids.population == 0.) &
                                         (self.centroids.frac_propa_matrix > 0.)),
                                        self.centroids.frac_propa_matrix,
                                        landpop_propa_matrix)
        # where the population is zero you get errors and the probability
        # should actually be the landcover. Further, the landcover must also
        # have a value larger than 0. Else e.g. lakes can burn as well.

        self.centroids.fire_propa_matrix = landpop_propa_matrix

    def _set_ignition_matrix(self, bounds, res, land_path, pop_path):
        """
        Sets the ignition matrix. The ignition weights are calculated as the
        average between population and historical weights. The population
        weights are derived from the Gaussian filtered population by using
        the function defined in WildFire.PropaParams.pop_weights_opt. The
        historical weights are derived from the number of seasons with at
        least one fire occurrence per grid cell. A Gaussian image filter
        was also applied to this number of seasons to account for
        uncertainties and spread in the exact fire location. In the end, this
        derived weights are multiplied with the propagation probability matrix
        to only allow fire ignitions where the land cover class allows it.

        This method modifies self (climada.hazard.WildFire instance) by
        creating the ignition weights matrix
        self.centroids.ignition_weights_matrix as np.array

        Parameters
        ----------
        bounds : tuple
            (xmin, ymin, xmax, ymax)
        res : float
            Resolution of ignition matrix.
        land_path : pathlib.Path
            Path to land cover raster file
        pop_path : pathlib.Path
            Path to population raster file
        """
        if not hasattr(self.centroids, 'frac_propa_matrix'):
            self._set_landcover_propa_mat(land_path, bounds, res)

        if not hasattr(self.centroids, 'population'):
            self._get_population(pop_path, bounds, res)

        if self.ProbaParams.pop_weights_opt == 1:
            pop_weights = np.sqrt(self.centroids.population)
        elif self.ProbaParams.pop_weights_opt == 2:
            pop_weights = np.log(self.centroids.population)

        # to only increase the chance for ignition, not decrease
        pop_weights = np.where(pop_weights < 1., 1., pop_weights)

        if self.ProbaParams.hist_ignition:
            intensities = self.select(orig = True).intensity.toarray()
            fire_loc_hist = np.where(intensities != 0., 1., 0.)
            fire_loc_hist = np.sum(fire_loc_hist, axis = 0).reshape(self.centroids.shape)
            ignition_weights_matrix = (pop_weights + self.ProbaParams.hist_weight *\
                                       ndimage.gaussian_filter(fire_loc_hist, sigma = 10,
                                                               truncate = 3)) / 2
        else:
            ignition_weights_matrix = pop_weights

        ignition_weights_matrix = ignition_weights_matrix * self.centroids.frac_propa_matrix

        self.centroids.ignition_weights_matrix = ignition_weights_matrix

    def _set_landcover_propa_mat(self, land_path, bounds, res):
        """
        Aggregates the land cover data over a certain area to account for the
        fraction of the specific land cover classes in this area.

        This method modifies self (climada.hazard.WildFire instance) by
        creating the propagation probabilities
        self.centroids.frac_propa_matrix as np.array derived from the
        land cover classes by aggregating over a certain area.

        Parameters
        ----------
        land_path : pathlib.Path
            Path to land cover raster file
        bounds : tuple
            (xmin, ymin, xmax, ymax)
        res : float
            Resolution of propagation probability / ignition matrix.
        """

        if not hasattr(self.centroids, 'landcover'):
            transform_land = self._get_landcover(land_path, bounds, res)

        land_propa_matrix = self._assign_prop_probas(self.centroids.landcover)
        self.centroids.frac_propa_matrix = self.remap_raster(land_propa_matrix, res,
                                                             bounds, transform_land,
                                                             self.centroids.shape)

    def _set_population_propa_mat(self, pop_path, bounds, res):
        """
        Sets the population propagation matrix using the estimated population
        suppression function.

        This method modifies self (climada.hazard.WildFire instance) by
        creating the propagation probabilities
        self.centroids.pop_propa_matrix as np.array derived from the
        population by decreasing the probabilities in highly populated areas.

        Parameters
        ----------
        pop_path : pathlib.Path
            Path to population raster file
        bounds : tuple
            (xmin, ymin, xmax, ymax)
        res : float
            Resolution of propagation probability / ignition matrix.
        """

        if not hasattr(self.centroids, 'population'):
            self._get_population(pop_path, bounds, res)

        pop = self.centroids.population
        pop_propa_matrix = np.zeros(pop.shape)
        pop_propa_matrix[pop > 0] = (1 / ((np.log(pop[pop > 0]) / \
                                           np.log(self.ProbaParams.pop_suppression)) + 1)) + 0.5
        pop_propa_matrix[pop == 0] = 1

        # to remove impossible values generated by calculation
        pop_propa_matrix = np.where(pop_propa_matrix < 0., 1., pop_propa_matrix)
        pop_propa_matrix = np.where(pop_propa_matrix > 1., 1., pop_propa_matrix)

        self.centroids.pop_propa_matrix = pop_propa_matrix

    def _get_landcover(self, land_path, bounds, res):
        """
        Loads the land cover data. The land cover data are corrected by
        aggregating the subclasses to their corresponding main classes.

        This method modifies self (climada.hazard.WildFire instance) by
        loading the land cover data and storing it on
        self.centroids.landcover as np.array

        Parameters
        ----------
        land_path : pathlib.Path
            Path to land cover raster file
        bounds : tuple
            (xmin, ymin, xmax, ymax)
        res : float
            Resolution of propagation probability / ignition matrix.

        Returns
        -------
        transform_land : rasterio.Affine
            Affine transformation defining the land cover raster data.
        """

        res_land = 0.1 / ONE_LAT_KM # original resolution
        factor = res / res_land

        # to get the same bounds and no spatial errors during remapping
        shape_land = (int(self.centroids.shape[0]*  factor), int(self.centroids.shape[1] * factor))

        landcover, transform_land = self.read_tif(land_path, bounds,
                                                  res = res_land,
                                                  shape = shape_land,
                                                  resampling = rasterio.warp.Resampling.mode)
        landcover = self._correct_landcover(landcover)

        self.centroids.landcover = landcover

        return transform_land

    def _get_population(self, pop_path, bounds, res):
        """
        Loads the population data. The data are corrected (negative values
        are removed) and a Gaussian image filter is applied (sigma = 10,
        truncated at 3 sigmas).

        This method modifies self (climada.hazard.WildFire instance) by
        loading the population data and storing it on
        self.centroids.population as np.array

        Parameters
        ----------
        pop_path : pathlib.Path
            Path to population raster file
        bounds : tuple
            (xmin, ymin, xmax, ymax)
        res : float
            Resolution of propagation probability / ignition matrix.
        """
        geometry = u_coord.get_land_geometry(self.FirmsParams.countries)
        population, _ = self.read_tif(pop_path, bounds, res,
                                      shape = self.centroids.shape,
                                      resampling = rasterio.warp.Resampling.sum)

        population = np.where(population < 0., 0., population)
        population = ndimage.gaussian_filter(population, sigma = 10, truncate = 3)
        mask = (u_coord.coord_on_land(self.centroids.lat - res / 2,
                                      self.centroids.lon + res / 2,
                                      land_geom = geometry).astype(float))\
            .reshape(self.centroids.shape)
        mask[mask == 0] = np.nan
        self.centroids.population = population * mask

    @staticmethod
    def _correct_landcover(landcover):
        """
        Corrects undefined values in the land cover data. The land cover data
        are corrected by aggregating the subclasses to their corresponding
        main classes.

        Parameters
        ----------
        landcover : np.array
            Land cover classes

        Returns
        -------
        landcover : np.array
            Corrected land cover classes
        """

        for i in range(0, 130, 10):
            cat = np.arange(i, i + 10)
            for val in cat:
                landcover = np.where(landcover == val, i, landcover)

        landcover = np.where(landcover >= 130, 200, landcover)

        return landcover

    def _assign_prop_probas(self, landcover):
        """
        Assigns propagation probabilities to the land cover classes using the
        defined values in ProbaParams.

        Parameters
        ----------
        landcover : np.array
            Land cover data with original corrected classes

        Returns
        -------
        landcover : np.array
            Raster with assigned propagation probabilities
        """

        forest = [110, 120]
        vegetation = [20, 30, 100]
        if self.FirmsParams.crop_fires:
            medium = [40, 90]
            incombustible = [50, 60, 70, 80, 200]
        else:
            medium = [90]
            incombustible = [40, 50, 60, 70, 80, 200]

        for val in forest:
            landcover = np.where(landcover == val, self.ProbaParams.forest_val, landcover)
        for val in vegetation:
            landcover = np.where(landcover == val, self.ProbaParams.vegetation_val, landcover)
        for val in medium:
            landcover = np.where(landcover == val, self.ProbaParams.medium_val, landcover)
        for val in incombustible:
            landcover = np.where(landcover == val, self.ProbaParams.incombustible_val, landcover)

        return landcover

    @staticmethod
    def remap_raster(raster_high, res_low, bounds, transform, shape_low=None):
        """
        Remaps a raster to a given lower resolution by aggregating a certain
        number of grid cells by using an average function.

        Parameters
        ----------
        raster_high : np.array
            Original raster with the high resolution
        res_low : float
            Resolution of the remapped raster
        bounds : tuple
            (xmin, ymin, xmax, ymax)
        transform : rasterio.Affine
            Affine transformation defining the input raster data.
        shape_low : tuple, optional
            Shape of output with the lower resolution. Default: Shape matching
            the given resolution and the bounds.

        Returns
        -------
        raster_low : np.array
            Output raster with the low resolution
        """

        if not isinstance(res_low, tuple):
            res_low = (res_low, res_low)

        res_high = (np.abs(transform[0]), np.abs(transform[4]))
        if res_high[0] > res_low[0] or res_high[1] > res_low[1]:
            raise ValueError('Low resolution is higher than high resolution: %s < %s.'
                                 % (res_low, res_high))

        window_x = int(np.floor(res_low[1] / res_high[1]))
        window_y = int(np.floor(res_low[0] / res_high[0]))

        width, height = bounds[2] - bounds[0], bounds[3] - bounds[1]

        if shape_low is None:
            shape_low = (int(np.ceil(height / res_low[1]) + 1),
                     int(np.ceil(width / res_low[0]) + 1))

        raster_low = np.zeros(shape_low)

        for i in range(0, shape_low[0]):
            for j in range(0, shape_low[1]):
                raster_low[i,j] = np.mean(raster_high[(i*window_y):(i + 1)*window_y,
                                                      (j*window_x):(j + 1)*window_x])

        return raster_low

    @staticmethod
    def read_tif(path, bounds, res=None, shape=None, resampling=rasterio.warp.Resampling.bilinear):
        """
        Adapted from read_raster_bounds in util.coordinates.py
        Read raster file within given bounds and refine to given resolution

        Makes sure that the extent of pixel centers covers the specified regions

        Parameters
        ----------
        path : str
            Path to raster file to open with rasterio.
        bounds : tuple
            (xmin, ymin, xmax, ymax)
        res : float, optional
            Resolution of output. Default: Resolution of input raster file.
        shape : tuple, optional
            Shape of output. Default: Shape matching the given resolution and
            the bounds.
        resampling : rasterio.warp.Resampling, optional
            Resampling method from rasterio package. Default: Bilinear

        Returns
        -------
        data : 2d np.array
            First dimension is neglected as it is only one. Second dimension
            is y (lat) and third dimension is x (lon).
        transform : rasterio.Affine
            Affine transformation defining the output raster data.
        """

        bands = [1]
        with rasterio.open(path, 'r') as src:
            if res:
                if not isinstance(res, tuple):
                    res = (res, res)
            else:
                res = (src.transform[0], src.transform[4])
            res = (np.abs(res[0]), np.abs(res[1]))

            width, height = bounds[2] - bounds[0], bounds[3] - bounds[1]

            if shape is None:
                shape = (int(np.ceil(height / res[1]) + 1),
                         int(np.ceil(width / res[0]) + 1))

            # make sure that the extent of pixel centers covers the specified regions
            extra = (0.5 * ((shape[1] - 1) * res[0] - width),
                     0.5 * ((shape[0] - 1) * res[1] - height))
            bounds = (bounds[0] - extra[0] - 0.5 * res[0], bounds[1] - extra[1] - 0.5 * res[1],
                      bounds[2] + extra[0] + 0.5 * res[0], bounds[3] + extra[1] + 0.5 * res[1])

            data = np.zeros((len(bands),) + shape, dtype=src.dtypes[0])
            res = (np.sign(src.transform[0]) * res[0], np.sign(src.transform[4]) * res[1])
            transform = rasterio.Affine(res[0], 0, bounds[0] if res[0] > 0 else bounds[2],
                                        0, res[1], bounds[1] if res[1] > 0 else bounds[3])
            crs = DEF_CRS if src.crs is None else src.crs
            for iband, band in enumerate(bands):
                rasterio.warp.reproject(
                    source=rasterio.band(src, band),
                    destination=data[iband],
                    src_transform=src.transform,
                    src_crs=src.crs,
                    dst_transform=transform,
                    dst_crs=crs,
                    resampling=resampling)
        return data[0,:,:], transform

<<<<<<< HEAD
    @classmethod
    def from_netcdf(cls, input_dir, filename, id_bands, event_list, geometry=BBOX):

        """Wrapper to fill hazard from NetCDF file.
        Build and tested for output from ISIMIP2 and Sentinel data.

        Parameters
        ----------
        input_dir : Path or str
            path to input data directory,
        filename : string
            name of netcdf file in input_dir.
        id_bands: list
            list of indices of the bands to be extracted from the input file
            can be generated with function 'from_isimip' and 'from_sentinel' for
            specific data
        event_list:list
            list containing events in the format 'yyyy-mm-dd'
            can be generated with function 'from_isimip' and 'from_sentinel' for
            specific data
        geometry : shapely.geometry
            geometry of which to extract the data
            default sets extents to (-180, -85, 180, 85) [Lonmin, latmin, lonmax, latmax]

        """

        # hazard setup: set attributes
        haz = cls.from_raster([str(Path(input_dir, filename))], band=id_bands, geometry=geometry)

        haz.intensity.data[np.isnan(haz.intensity.data)] = 0.0
        haz.intensity.todense()

        haz.event_name = event_list
        #self.event_id = np.arange(1, len(event_list))
        haz.frequency = np.ones(len(haz.event_name)) * (1 / len(haz.event_name))
        haz.date = np.array(u_dt.str_to_date(event_list))

        haz.fraction = haz.intensity.copy()
        haz.fraction.data.fill(1.0)
        #self.units = ' ' fraction of burnt area
        haz.centroids.set_meta_to_lat_lon()
        haz.centroids.region_id = (
            u_coord.coord_on_land(haz.centroids.lat, haz.centroids.lon)).astype(dtype=int)
        #haz.check()

        return haz

    @classmethod
    def from_isimip_netcdf(cls, input_dir, filename, id_bands, event_list, extent=False,
                            countries=False):

        """Wrapper to fill hazard from NetCDF file.
        Build and tested for output from ISIMIP2 and Sentinel data.

        Parameters
        ----------
        input_dir : Path or str
            path to input data directory,
        filename : string
            name of netcdf file in input_dir.
        id_bands: list
            list of indices of the bands to be extracted from the input file
            can be generated with function 'from_firemip'
        event_list:list
            list containing events in the format 'yyyy-mm-dd'
            can be generated with function 'from_firemip' and 'from_sentinel' for
            specific data
        extent : tuple of four floats
            bounding box:
            (lon min, lat min, lon max, lat max)
        countries: list
            list of ISO3-alpha countries to be extracted from the FireMIP file,
            e.g ['ZWE', 'GBR', 'VNM', 'UZB']
        """

        if extent:
            [lonmin, latmin, lonmax, latmax] = extent
            geometry = list([shapely.geometry.box(lonmin, latmin, lonmax, latmax)])
        elif countries:
            geometry = u_coord.get_land_geometry(country_names=countries)
        else:
            geometry = BBOX

        haz = cls.from_netcdf(input_dir, filename, id_bands, event_list, geometry=geometry)
        haz.intensity = haz.intensity/100

        return haz

    @classmethod
    def from_firemip_netcdf(cls, model_path):
        """Wrapper to fill hazard with FireMIP output data and read FireMIP grid
        cell area file.


        Parameters
        ----------
        model_path : str
            Path to data directory and name of FireMIP model to be read.
            E.g. "path/CLM"

        Returns
        -------
        wf : WildFire
            WildFire hazard instance with fraction of burnt area as intensity.
        gridcell_area : csr.matrix
            Area per grid cell [km2]

        """
        file_bf = model_path+'_burnedFrac.nc4'
        file_area = model_path + '_gridcellArea.nc4'

        haz = xr.open_dataset(file_bf)

        intensity = haz['burnedFrac'].values
        intensity[np.isnan(intensity)] = 0
        intensity_flat = sparse.csr_matrix(np.flip(intensity, axis=1).reshape(
            (intensity.shape[0]*intensity.shape[1], intensity.shape[2]), order='F'))
        wf_haz = cls()
        wf_haz.intensity = intensity_flat.T / 100

        latitude = haz['lat'].values
        longitude = haz['lon'].values
        lon, lat = np.meshgrid(longitude, latitude)
        wf_haz.centroids.lat = np.flip(lat.flatten())
        wf_haz.centroids.lon = lon.flatten()
        wf_haz.centroids.set_lat_lon_to_meta()

        time = haz['time'].values
        wf_haz.event_name = u_dt.date_to_str(u_dt.datetime64_to_ordinal(time))
        wf_haz.event_id = np.arange(len(time))
        wf_haz.date = u_dt.datetime64_to_ordinal(time)

        wf_haz.fraction = wf_haz.intensity.copy()
        wf_haz.fraction.data.fill(1.0)
        wf_haz.centroids.set_region_id()

        # FireMIP area unit is in m2
        area = xr.open_dataset(file_area)
        gridcellarea_fm = area['gridcellArea'].values
        gridcell_area = sparse.csr_matrix(np.flip(gridcellarea_fm/1000000, axis=1).reshape(
            (intensity.shape[0]*intensity.shape[1]), order='F'))

        return wf_haz, gridcell_area

=======
    @staticmethod
    def _get_landcover_file_path(file_path):
        """Adapted from gpw_population.py.
        Checks if the land cover data is downloaded at the default directory.
        Else the function reminds the user to either download it or to provide
        the actual file location.

        Parameters
        ----------
        file_path : str
            Absolute path where files are stored. Default: SYSTEM_DIR

        Raises
        ------
        FileExistsError

        Returns
        -------
        pathlib.Path : path to input file with population data
        """

        if file_path is None:
            file_name = "PROBAV_LC100_global_v3.0.1_2019-nrt_Discrete-Classification-map_EPSG-4326.tif"
            file_path = SYSTEM_DIR / file_name
        else:
            file_path = Path(file_path)
        if file_path.is_file():
            return file_path
        raise FileExistsError(f'The file {file_path} could not '
                              + 'be found. Please download the file '
                              + 'first or choose a different folder. '
                              + 'The data can be downloaded from: '
                              +'(https://zenodo.org/record/3939050#.Ydw0UdGZPZs).'
                              )

    @staticmethod
    def _get_pop_file_path(file_path):
        """Adapted from gpw_population.py.
        Checks if the population data is downloaded at the default directory.
        Else the function reminds the user to either download it or to provide
        the actual file location.

        Parameters
        ----------
        file_path : str
            Absolute path where files are stored. Default: SYSTEM_DIR

        Raises
        ------
        FileExistsError

        Returns
        -------
        pathlib.Path : path to input file with population data
        """

        if file_path is None:
            file_name = "gpw_v4_population_count_rev11_2020_30_sec.tif"
            file_path = SYSTEM_DIR / file_name
            if file_path.is_file():
                return file_path
            file_path = SYSTEM_DIR / file_name[:-4] / file_name
        else:
            file_path = Path(file_path)
        if file_path.is_file():
            return file_path

        raise FileExistsError(f'The file {file_path} could not '
                              + 'be found. Please download the file '
                              + 'first or choose a different folder. '
                              + 'The data can be downloaded from '
                              + '(http://sedac.ciesin.columbia.edu/'
                              + 'data/collection/gpw-v4/sets/browse), '
                              + 'e.g., (https://sedac.ciesin.columbia.edu/data/'
                              + 'set/gpw-v4-population-count-rev11/'
                              + 'data-download) '
                              + '(Free NASA Earthdata login required). '
                              )

    def _remove_crop_fires_df(self, df_firms, land_path, centroids):
        """Removes crop fires from the FIRMS data frame by checking the
        nearest land cover class using the haversine distance. The land cover
        data is first aggregated to a grid with 1km resolution by taking the
        most frequent class in this area. If the nearest land cover class is
        cropland, the fire is removed from the data frame.

        Parameters
        ----------
        df_firms : pd.DataFrame
            Stored historical fire data
        land_path : pathlib.Path
            Path to land cover raster file
        centroids : Centroids

        Returns
        -------
        df_firms : pd.DataFrame
            Historical fire data without crop fires
        """
        df_firms.reset_index(drop = True, inplace = True)
        bounds = tuple(np.round(centroids.total_bounds, 2))

        landcover, _ = self.read_tif(land_path, bounds, centroids.meta['transform'][0],
                                     shape = centroids.shape,
                                     resampling = rasterio.warp.Resampling.mode)
        landcover = self._correct_landcover(landcover)

        lat_lon_centr = np.vstack((centroids.lat, centroids.lon)).T
        lat_lon_firms = np.vstack((df_firms.latitude.to_numpy(), df_firms.longitude.to_numpy())).T
        idx = u_int.index_nn_haversine(lat_lon_centr, lat_lon_firms, threshold = 100)

        landcover = landcover.reshape(-1,)
        crop_idx = np.where(landcover[idx] == 40)[0]
        df_firms.drop(index=crop_idx, inplace = True)

        return df_firms

    @staticmethod
    def _land_cmap():
        """ Constructs colormap and norm according to the Openlandmap color
        codes.

        Returns
        -------
        cmap : matplotlib.colors.ListedColormap
            Defined colormap from Openlandmap
        norm : matplotlib.colors.BoundaryNorm
            Norm used to create the colormap
        """
        colors = [
        [255, 255, 255],# no data
        [255, 187, 34], # shrubs
        [255, 255, 76], # herbaceous vegetation
        [240, 150, 255],# cropland
        [250, 0, 0],    # urban
        [180, 180, 180],# sparse
        [240, 240, 240],# snow and ice
        [0, 50, 200],   # permanent water
        [0, 150, 160],  # herbaceous wetland
        [250, 230, 160],# moss
        [88, 72, 31],   # forest
        [0, 0, 128]]    # sea

        levels = [0, 20, 30, 40, 50, 60, 70, 80, 90, 100, 110, 200]
        colors = np.array(colors)/255.
        cmap, norm = from_levels_and_colors(levels, colors, extend='max')
        return cmap, norm
>>>>>>> 94605f05

@numba.njit
def _fill_intensity_max(num_centr, ind, index_uni, lat_lon_cpy, fir_bright):
    """ Assigns maximum intensity value for each centroid. This is required
    as it can happen that several firms data points are mapped on to one
    centroid.

    Parameters
    ----------
    num_centr : int
        number of centroids
    ind : np.array
        index of closest centroid of each firms point
    index_uni : np.array
        unique index of each centroid
    lat_lon_cpy : np.array
        lat /lon information of each firms point
    fir_bright : np.array
        brightness of each firms data point

    Returns
    -------
    brightness_ev : np.array
        maximum brightness at each centroids
    """
    brightness_ev = np.zeros((1, num_centr), dtype=numba.float64)
    for idx in range(index_uni.size):
        if ind[idx] != -1:
            brightness_ev[0, ind[idx]] = max(brightness_ev[0, ind[idx]], \
                         np.max(fir_bright[lat_lon_cpy == index_uni[idx]]))
    return brightness_ev

def intensity_to_burntarea(wf_haz, gridcell_area):
    """Converts wildfire hazard intensity from fraction of burnt area to burnt area.


    Parameters
    ----------
    wf_haz : WildFire
        WildFire hazard instance with fraction of burnt area as intensity.
    gridcell_area : csr.matrix
        Area per grid cell [km2]

    Returns
    -------
    wf_ba : WildFire
        WildFire hazard instance with burnt area as intensity.

    """
    wf_ba = copy.deepcopy(wf_haz)
    wf_ba.intensity =  wf_haz.intensity.multiply(gridcell_area)

    return wf_ba

def monthly_to_seasonal(wf_haz, starting_month=7):
    """Converts wildfire hazard intensity from monthly values to seasonal values.
    The default season starts in July (starting_month 7) of one year and last till
    June of the following year. The date is set to the 1st of January marking the
    middle of the season.


    Parameters
    ----------
    wf_haz : WildFire
        WildFire hazard instance with mothly intensity.
    starting_month : TYPE, optional
        Month marking the start of the season. The default is July (7).


    Returns
    -------
    wf_haz_season : WildFire
        WildFire hazard instance with seasonal intensity.

    """
    startyear = u_dt.first_year(wf_haz.date)
    endyear = u_dt.last_year(wf_haz.date)
    years = int(endyear)-int(startyear)
    idx_months = np.arange(starting_month-1,years*12+starting_month-1)
    chunks = np.array_split(idx_months, years)

    season_intensity = np.zeros((years, wf_haz.centroids.lat.size))
    for idx in range(years):
        season_intensity[idx] = np.sum(wf_haz.intensity[chunks[idx],:], axis=0)

    wf_haz_season = copy.deepcopy(wf_haz)
    wf_haz_season.intensity = sparse.csr_matrix(season_intensity)
    wf_haz_season.event_id = np.arange(0,years)
    event_list = [str(event_) + '-01-01' for event_ in np.arange(startyear+1, endyear+1)]
    wf_haz_season.event_name = event_list
    wf_haz_season.date = np.array(u_dt.str_to_date(wf_haz_season.event_name))
    wf_haz_season.frequency = np.ones(years)
    wf_haz_season.fraction = wf_haz_season.intensity.copy()
    wf_haz_season.fraction.data.fill(1.0)
    wf_haz_season.orig = np.ones(years, dtype=bool)

    return wf_haz_season


def from_sentinel(filename):
    """Read ids of contained bands and month covered by Sentinel data

    Parameters
    ----------
    filename : string
        name of Sentinel netcdf file

    Returns
    ----------
    id_bands: list
        list of indices of the bands contained in the input file
    event_list:list
        list of events contained in the input file in the format 'yyyy-mm-dd'

    """

    (_, _, _, date, _, _, _) = filename.split('_')
    year = date[0:4]
    month = date[4:6]
    day = date[6:8]
    event_list = [year + '-' + month + '-' + day]
    id_bands = [1]

    return id_bands, event_list

def from_isimip(filename):
    """Read ids of contained bands and month covered by Firemip data

    Parameters
    ----------
    filename : string
        name of FireMIP netcdf file

    Returns
    ----------
    id_bands: list
        list of indices of the bands contained in the input file
    event_list:list
        list of events contained in the input file in the format 'yyyy-mm-dd'

    """

    (_, _, _, _, _, _, _, _, _, startyear, endyearnc) = filename.split('_')
    endyear, _ = endyearnc.split('.')


    if 'annual' in filename:
        event_names = [str(n) for n in range(int(startyear), int(endyear) + 1)]
        event_list = [event_ + '-01-01' for event_ in event_names]
        nr_bands = len(event_list)
        id_bands = np.arange(1, nr_bands+1).tolist()
    elif 'monthly' in filename:
        event_names = list()
        months_long_list = list()
        year_list = np.arange(int(startyear), int(endyear) + 1)
        for year in year_list:
            event_names.extend([year]*12)
        month_list = np.arange(1,13)
        months_long_list.extend(month_list*145)
        #different months need to be added - maybe a better solution to use xarray in general
        #for rasters (would that drop the necessity to use the filename to identify e.g. the
        #dates? --> this could then also be used in the crop production risk module)
        event_list = [str(event_)+ '-01-01' for event_ in event_names]
        nr_bands = len(event_list)
        id_bands = np.arange(1, nr_bands+1).tolist()
        #event_list = np.arange(0, len(event_names)).tolist()


    return id_bands, event_list

def firemip_dowscaling(haz_firemip, haz_prob):
    """Wrapper function returning wildfire hazard consisting of probabilistic
    wildfire seasons that were assigned to FireMIP pixel with a similar value
    of burnt area per year / fire season

    Parameters
    ----------
    haz_firemip : WildFire
        WildFire hazard instance with fraction of burnt area as intensity
    haz_prob : WildFire
        Probabilistic WildFire hazard

    Returns
    -------
    haz_downscaled : WildFire
        Downscaled FireMIP wildfire hazard
    """

    "Calculate burnt area for FireMIP and probabilistic hazard"
    # Burnt area of FireMIP hazard
    resolution_fm = 0.5
    ba_fm = calc_burnt_area(haz_firemip.intensity, haz_firemip.centroids.lat, resolution_fm)
    # Set fraction of prob hazard !=0 to 1 (assumption: everything burns in affected centroids)
    fraction_prob = copy.deepcopy(haz_prob.intensity)
    fraction_prob[fraction_prob!=0] = 1
    resolution_prob = 1./ONE_LAT_KM
    ba_prob = calc_burnt_area(fraction_prob, haz_prob.centroids.lat, resolution_prob)

    "Upscale probabilistic hazard to the FireMIP resolution"
    # Match probabilistic centroids to FireMIP centroids
    idx_ups_coord = match_centroids(haz_prob.centroids.coord, haz_firemip.centroids.coord)
    #to do: include warning if some FireMIP centroids don't have corresponding centroid
    #(idx_ups_coord contains -1 - remove -1 from array?)
    #sum up centroids of higher resolution
    nr_centroids_fm = ba_fm.shape[1]
    ba_prob_upscaled = upscale_prob_haz(ba_prob, nr_centroids_fm, idx_ups_coord)

    "Match FireMIP events to best fitting probabilistic events"
    matched_events = match_events(ba_fm, ba_prob_upscaled)

    "Create new intensity by applying event matching and downscaling on the resolution of the" 
    "prob haz"
    new_intensity = create_downscaled_haz(haz_prob.intensity, matched_events, idx_ups_coord)

    "Set attributes of the new hazard (to do: there's an error when checking the hazard)"
    haz_new = WildFire()
    haz_new.intensity = new_intensity
    haz_new.event_id = haz_firemip.event_id
    haz_new.event_name = haz_firemip.event_name
    haz_new.centroids.lat = haz_prob.centroids.lat
    haz_new.centroids.lon = haz_prob.centroids.lon
    #haz_new.centroids.crs = haz_prob.centroids.crs
    haz_new.centroids.geometry = haz_prob.centroids.geometry
    #haz_new.centroids.from_lat_lon(haz_prob.centroids.lat, haz_prob.centroids.lon)
    haz_new.centroids.region_id = (
        u_coord.coord_on_land(haz_new.centroids.lat, haz_new.centroids.lon)).astype(dtype=int)
    haz_new.fraction = haz_new.intensity.copy()
    haz_new.fraction.data.fill(1.0)
    haz_new.frequency = haz_firemip.frequency
    #haz_new.centroids.set_lat_lon_to_meta()
    #haz_new.check()

    return haz_new

def calc_burnt_area(area_fraction, latitudes, resolution):
    """Return absolute burnt area [km2]

    Parameters
    ----------
    area_fraction : csr.matrix
        Matrix containing fraction of area burnt
    latituds: np.array
        Latitude values of each centroid contained in area_fraction

    Returns
    -------
    burnt_area: csr.matrix
        burnt area per centroid and event [km2]
    """

    grid_area = u_coord.get_gridcellarea(latitudes, resolution, unit='km2')
    burnt_area = area_fraction.multiply(grid_area).tocsr()

    return burnt_area


def match_centroids(high_res_coord, low_res_coord):
    """Search nearest neighbour in high resolution coordinates for each entry in the
    the low resolution coordinate array (default distance threshold 100 km - see u_coord)

    Parameters
    ----------
    high_res_coord : np.array
        high resolution coordinates
    low_res_coord: np.array
        low resolution coordinates

    Returns
    -------
    idx_ups_coord: np.array
        Array contraining index of pixel of lower resolution that correspond to each
        centroids of higher resolution (len(idx_ups_coord) = len(high_res_coord))
    """

    idx_ups_coord = u_coord.assign_coordinates(high_res_coord, low_res_coord)

    return idx_ups_coord


def upscale_prob_haz(ba_prob, nr_centroids_fm, idx_ups_coord):
    """Sum up burnt pixel of probabilistic set on the firemip raster by summing up
    the burnt area in centroids with the same idx_ups_coord. The burnt area in
    FireMIP centroids not covered by the probabilistic hazard are set to zero.

    Parameters
    ----------
    ba_prob : csr.matix
        burnt area per centroid and event [km2]
    nr_centroids_fm : iterable
        number of centroids covered by the FireMIP hazard
    idx_ups_coord: np.array
        index of pixel of lower resolution that correspond to each centroids of
        higher resolution

    Returns
    -------
    ba_prob_upscaled: csr.matrix
        burnt area per centroid and event [km2] on the lower resolution
    """

    #Initiation - if a FireMIP centroid is not covered by the probabilistic hazard,
    #the intensity is 0
    nr_years, _ = ba_prob.shape
    ba_prob_upscaled = np.zeros([nr_years, nr_centroids_fm])

    #Get unique FireMIP centroid entries
    unique_idx = np.unique(idx_ups_coord)
    #Remove -1 from the unique_idx array (if it is contained) - this happens if a
    #centroid in the probabilistic set is further away for the closest FireMIP centroid
    #than the specified threshold
    firemip_c = np.delete(unique_idx, np.where(unique_idx == -1)[0])

    for centroid in firemip_c:
        prob_c = np.where(idx_ups_coord == centroid)[0]
        ba_prob_upscaled[:, centroid] = np.sum(ba_prob[:, prob_c],1).flatten()

    return sparse.csr_matrix(ba_prob_upscaled)


def match_events(ba_fm, ba_prob_sum):
    """Find probabilistic wildfire hazard that best matches the total burnt area
    for each FireMIP event and return their indeces (computations are performed per pixel)

    Parameters
    ----------
    ba_fm : csr.matrix
        Burnt area per pixel and event (year) of FireMIP
    ba_prob_sum : csr.matrix
        Burnt area per pixel and event (year) of probabilistic fireseason


    Returns
    -------
    matched_events: matrix
        Matrix of indices of events in the probabilistic hazard that best match the
        FireMIP events
    """

    # to do: what happens if a FireMIP event doesn't have a corresponding event in the
    # probabilistic set? (the difference exceeds a certain threshold)

    years, centroids = ba_fm.shape
    matched_events = np.empty([years, centroids])
    matched_events[:] = np.NaN

    #Get idx of probabilistic fires seasons per centroid
    for centroid in range(centroids):

        # extract array for respective centroid
        ba_fm_c = np.squeeze(np.asarray(ba_fm[:, centroid].todense()))
        ba_prob_c = np.squeeze(np.asarray(ba_prob_sum[:,centroid].todense()))

        matched_events[:, centroid] = get_closest(ba_prob_c, ba_fm_c)

    return matched_events.astype(int)

def get_closest(array, values):
    """Return index of entries contained in array that best match values

    Parameters
    ----------
    array : np.array
        Array to be matched on
    values : np.array
        Array of values that best matches shall be found for


    Returns
    -------
    idx_sorted [idxs]: np.array
        Array of indices of the values in the provided array that best match the
        provided values
    """

    # to do: include a threshold; don't allow for doubling of sampled events

    # sort array
    array_sorted = np.sort(array)
    idx_sorted = np.argsort(array)

    # get insert positions
    # this might be the place to spot doublings
    idxs = np.searchsorted(array_sorted, values, side="left")

    # find indexes where previous index is closer
    prev_idx_is_less = ((idxs == len(array_sorted))|(
        np.fabs(values - array_sorted[np.maximum(idxs-1, 0)]) <
        np.fabs(values - array_sorted[np.minimum(idxs, len(array_sorted)-1)])))
    idxs[prev_idx_is_less] -= 1

    return idx_sorted[idxs]

def create_downscaled_haz(intensity_prob, matched_events, idx_ups_coord):
    """Create a hazard containing the intensity of the probabilistic events that
    were matched to the FireMIP events on the original scale

    Parameters
    ----------
    intensity_prob : WildFire
        Probabilistic WildFire hazard
    matched_events : matrix
        Indeces of probabilistic events that match the FireMIP events
    idx_ups_coord: np.array
        index of pixel of lower resolution that correspond to each centroids of
        higher resolution (len(idx_ups_coord) = nr centroids prob hazard)

    Returns
    -------
    new_intensity: csr.matrix
        Intensity of the probabilistic events that have been matched to the FireMIP events
        on the downscaled resolution
    """

    #initiate new intensity: nr events as the FireMIP hazard (matched_events)
    #nr of centroids as the probabilistic set (idx_ups_coord)
    new_intensity = sparse.dok_matrix((matched_events.shape[0], len(idx_ups_coord)))

    # downscale per FireMIP centroid
    for centroid_fm in range(matched_events.shape[1]):

        # index of the centroid in the probabilistic set
        centroids_prob = np.where(idx_ups_coord == centroid_fm)[0]

        # event index
        events_match = matched_events[:, centroid_fm]

        # cut out intensity for all events for respective FireMIP centroid from
        # probabilistic event set and save it to new intensity for the respective events
        new_intensity[:, centroids_prob] = extract_from_probhaz(intensity_prob, events_match,
                                                        centroids_prob)

    return new_intensity.tocsr()

def extract_from_probhaz(intensity_prob, events_match, centroids_prob):
    """Extracts events from probabilistic hazard for one FireMIP centroid for all events
    (the FireMIP centroid corresponds to the centroids centroids_prob from the probabilistic
     set)

    Parameters
    ----------
    intensity_prob : csr.matrix
        Intensity of the probabilistic WildFire hazard
    events_match : np.array
        Indeces of probabilistic events that match the FireMIP events
    centroids_prob: np.array
        Indeces of centroids of the probabilistic set that correspond to the respective
        FireMIP centroid

    Returns
    -------
    intensity_prob_c: np.array
        Intensity of the events_match in the probabilistic event set
    """

    intensity_prob_c = sparse.dok_matrix((len(events_match), len(centroids_prob)))

    for event_fm, event_prob in enumerate(events_match):

        intensity_prob_c[event_fm, :] = intensity_prob[event_prob, centroids_prob]

    return intensity_prob_c<|MERGE_RESOLUTION|>--- conflicted
+++ resolved
@@ -27,7 +27,6 @@
 from datetime import date
 from pathlib import Path
 import copy
-import random # added by Sam G.
 
 import random
 import numpy as np
@@ -39,15 +38,12 @@
 import numba
 import rasterio
 import shapely.geometry
-<<<<<<< HEAD
 import xarray as xr
-=======
 import cartopy.crs as ccrs
 import cartopy.feature as cfeature
 from cartopy.mpl.gridliner import LONGITUDE_FORMATTER, LATITUDE_FORMATTER
 from mpl_toolkits.axes_grid1 import make_axes_locatable
 from matplotlib.colors import from_levels_and_colors
->>>>>>> 94605f05
 
 from climada.hazard.centroids.centr import Centroids
 from climada.hazard.base import Hazard
@@ -55,7 +51,7 @@
 from climada.util.constants import ONE_LAT_KM, DEF_CRS, SYSTEM_DIR
 import climada.util.dates_times as u_dt
 import climada.util.coordinates as u_coord
-import climada.util.interpolation as u_int
+#import climada.util.interpolation as u_int
 
 LOGGER = logging.getLogger(__name__)
 
@@ -1518,10 +1514,574 @@
         else:
             self.frequency = 0.
 
-<<<<<<< HEAD
-    # Added by Sam. G.
-    def set_propagation_matrix(self, land_path, pop_path, countries, bounds, res):
-=======
+
+    def _set_propagation_matrix(self, bounds, res, land_path, pop_path):
+        """
+        Sets the propagation matrix. It aggregates the land cover data over a
+        certain area to account for the fraction of the specific land cover
+        classes in this area. The population data is aggregated with the
+        method 'sum'. Before aggregating the population data, a Gaussian
+        image filter is applied to the data to account for different
+        administrative input units and for simulating the active fire
+        suppression beginning in some distance away from the cities.
+
+        This method modifies self (climada.hazard.WildFire instance) by
+        creating the propagation probability matrix
+        self.centroids.fire_propa_matrix as np.array
+
+        Parameters
+        ----------
+        bounds : tuple
+            (xmin, ymin, xmax, ymax)
+        res : float
+            Resolution of propagation probability matrix.
+        land_path : pathlib.Path
+            Path to land cover raster file
+        pop_path : pathlib.Path
+            Path to population raster file
+        """
+        if not hasattr(self.centroids, 'frac_propa_matrix'):
+            self._set_landcover_propa_mat(land_path, bounds, res)
+
+        if not hasattr(self.centroids, 'pop_propa_matrix'):
+            self._set_population_propa_mat(pop_path, bounds, res)
+
+        landpop_propa_matrix = self.centroids.frac_propa_matrix * self.centroids.pop_propa_matrix
+
+        landpop_propa_matrix = np.where(((self.centroids.population == 0.) &
+                                         (self.centroids.frac_propa_matrix > 0.)),
+                                        self.centroids.frac_propa_matrix,
+                                        landpop_propa_matrix)
+        # where the population is zero you get errors and the probability
+        # should actually be the landcover. Further, the landcover must also
+        # have a value larger than 0. Else e.g. lakes can burn as well.
+
+        self.centroids.fire_propa_matrix = landpop_propa_matrix
+
+    def _set_ignition_matrix(self, bounds, res, land_path, pop_path):
+        """
+        Sets the ignition matrix. The ignition weights are calculated as the
+        average between population and historical weights. The population
+        weights are derived from the Gaussian filtered population by using
+        the function defined in WildFire.PropaParams.pop_weights_opt. The
+        historical weights are derived from the number of seasons with at
+        least one fire occurrence per grid cell. A Gaussian image filter
+        was also applied to this number of seasons to account for
+        uncertainties and spread in the exact fire location. In the end, this
+        derived weights are multiplied with the propagation probability matrix
+        to only allow fire ignitions where the land cover class allows it.
+
+        This method modifies self (climada.hazard.WildFire instance) by
+        creating the ignition weights matrix
+        self.centroids.ignition_weights_matrix as np.array
+
+        Parameters
+        ----------
+        bounds : tuple
+            (xmin, ymin, xmax, ymax)
+        res : float
+            Resolution of ignition matrix.
+        land_path : pathlib.Path
+            Path to land cover raster file
+        pop_path : pathlib.Path
+            Path to population raster file
+        """
+        if not hasattr(self.centroids, 'frac_propa_matrix'):
+            self._set_landcover_propa_mat(land_path, bounds, res)
+
+        if not hasattr(self.centroids, 'population'):
+            self._get_population(pop_path, bounds, res)
+
+        if self.ProbaParams.pop_weights_opt == 1:
+            pop_weights = np.sqrt(self.centroids.population)
+        elif self.ProbaParams.pop_weights_opt == 2:
+            pop_weights = np.log(self.centroids.population)
+
+        # to only increase the chance for ignition, not decrease
+        pop_weights = np.where(pop_weights < 1., 1., pop_weights)
+
+        if self.ProbaParams.hist_ignition:
+            intensities = self.select(orig = True).intensity.toarray()
+            fire_loc_hist = np.where(intensities != 0., 1., 0.)
+            fire_loc_hist = np.sum(fire_loc_hist, axis = 0).reshape(self.centroids.shape)
+            ignition_weights_matrix = (pop_weights + self.ProbaParams.hist_weight *\
+                                       ndimage.gaussian_filter(fire_loc_hist, sigma = 10,
+                                                               truncate = 3)) / 2
+        else:
+            ignition_weights_matrix = pop_weights
+
+        ignition_weights_matrix = ignition_weights_matrix * self.centroids.frac_propa_matrix
+
+        self.centroids.ignition_weights_matrix = ignition_weights_matrix
+
+    def _set_landcover_propa_mat(self, land_path, bounds, res):
+        """
+        Aggregates the land cover data over a certain area to account for the
+        fraction of the specific land cover classes in this area.
+
+        This method modifies self (climada.hazard.WildFire instance) by
+        creating the propagation probabilities
+        self.centroids.frac_propa_matrix as np.array derived from the
+        land cover classes by aggregating over a certain area.
+
+        Parameters
+        ----------
+        land_path : pathlib.Path
+            Path to land cover raster file
+        bounds : tuple
+            (xmin, ymin, xmax, ymax)
+        res : float
+            Resolution of propagation probability / ignition matrix.
+        """
+
+        if not hasattr(self.centroids, 'landcover'):
+            transform_land = self._get_landcover(land_path, bounds, res)
+
+        land_propa_matrix = self._assign_prop_probas(self.centroids.landcover)
+        self.centroids.frac_propa_matrix = self.remap_raster(land_propa_matrix, res,
+                                                             bounds, transform_land,
+                                                             self.centroids.shape)
+
+    def _set_population_propa_mat(self, pop_path, bounds, res):
+        """
+        Sets the population propagation matrix using the estimated population
+        suppression function.
+
+        This method modifies self (climada.hazard.WildFire instance) by
+        creating the propagation probabilities
+        self.centroids.pop_propa_matrix as np.array derived from the
+        population by decreasing the probabilities in highly populated areas.
+
+        Parameters
+        ----------
+        pop_path : pathlib.Path
+            Path to population raster file
+        bounds : tuple
+            (xmin, ymin, xmax, ymax)
+        res : float
+            Resolution of propagation probability / ignition matrix.
+        """
+
+        if not hasattr(self.centroids, 'population'):
+            self._get_population(pop_path, bounds, res)
+
+        pop = self.centroids.population
+        pop_propa_matrix = np.zeros(pop.shape)
+        pop_propa_matrix[pop > 0] = (1 / ((np.log(pop[pop > 0]) / \
+                                           np.log(self.ProbaParams.pop_suppression)) + 1)) + 0.5
+        pop_propa_matrix[pop == 0] = 1
+
+        # to remove impossible values generated by calculation
+        pop_propa_matrix = np.where(pop_propa_matrix < 0., 1., pop_propa_matrix)
+        pop_propa_matrix = np.where(pop_propa_matrix > 1., 1., pop_propa_matrix)
+
+        self.centroids.pop_propa_matrix = pop_propa_matrix
+
+    def _get_landcover(self, land_path, bounds, res):
+        """
+        Loads the land cover data. The land cover data are corrected by
+        aggregating the subclasses to their corresponding main classes.
+
+        This method modifies self (climada.hazard.WildFire instance) by
+        loading the land cover data and storing it on
+        self.centroids.landcover as np.array
+
+        Parameters
+        ----------
+        land_path : pathlib.Path
+            Path to land cover raster file
+        bounds : tuple
+            (xmin, ymin, xmax, ymax)
+        res : float
+            Resolution of propagation probability / ignition matrix.
+
+        Returns
+        -------
+        transform_land : rasterio.Affine
+            Affine transformation defining the land cover raster data.
+        """
+
+        res_land = 0.1 / ONE_LAT_KM # original resolution
+        factor = res / res_land
+
+        # to get the same bounds and no spatial errors during remapping
+        shape_land = (int(self.centroids.shape[0]*  factor), int(self.centroids.shape[1] * factor))
+
+        landcover, transform_land = self.read_tif(land_path, bounds,
+                                                  res = res_land,
+                                                  shape = shape_land,
+                                                  resampling = rasterio.warp.Resampling.mode)
+        landcover = self._correct_landcover(landcover)
+
+        self.centroids.landcover = landcover
+
+        return transform_land
+
+    def _get_population(self, pop_path, bounds, res):
+        """
+        Loads the population data. The data are corrected (negative values
+        are removed) and a Gaussian image filter is applied (sigma = 10,
+        truncated at 3 sigmas).
+
+        This method modifies self (climada.hazard.WildFire instance) by
+        loading the population data and storing it on
+        self.centroids.population as np.array
+
+        Parameters
+        ----------
+        pop_path : pathlib.Path
+            Path to population raster file
+        bounds : tuple
+            (xmin, ymin, xmax, ymax)
+        res : float
+            Resolution of propagation probability / ignition matrix.
+        """
+        geometry = u_coord.get_land_geometry(self.FirmsParams.countries)
+        population, _ = self.read_tif(pop_path, bounds, res,
+                                      shape = self.centroids.shape,
+                                      resampling = rasterio.warp.Resampling.sum)
+
+        population = np.where(population < 0., 0., population)
+        population = ndimage.gaussian_filter(population, sigma = 10, truncate = 3)
+        mask = (u_coord.coord_on_land(self.centroids.lat - res / 2,
+                                      self.centroids.lon + res / 2,
+                                      land_geom = geometry).astype(float))\
+            .reshape(self.centroids.shape)
+        mask[mask == 0] = np.nan
+        self.centroids.population = population * mask
+
+
+    @staticmethod
+    def _get_landcover_file_path(file_path):
+        """Adapted from gpw_population.py.
+        Checks if the land cover data is downloaded at the default directory.
+        Else the function reminds the user to either download it or to provide
+        the actual file location.
+
+        Parameters
+        ----------
+        file_path : str
+            Absolute path where files are stored. Default: SYSTEM_DIR
+
+        Raises
+        ------
+        FileExistsError
+
+        Returns
+        -------
+        pathlib.Path : path to input file with population data
+        """
+
+        if file_path is None:
+            file_name = "PROBAV_LC100_global_v3.0.1_2019-nrt_Discrete-Classification-map_EPSG-4326.tif"
+            file_path = SYSTEM_DIR / file_name
+        else:
+            file_path = Path(file_path)
+        if file_path.is_file():
+            return file_path
+        raise FileExistsError(f'The file {file_path} could not '
+                              + 'be found. Please download the file '
+                              + 'first or choose a different folder. '
+                              + 'The data can be downloaded from: '
+                              +'(https://zenodo.org/record/3939050#.Ydw0UdGZPZs).'
+                              )
+
+    @staticmethod
+    def _get_pop_file_path(file_path):
+        """Adapted from gpw_population.py.
+        Checks if the population data is downloaded at the default directory.
+        Else the function reminds the user to either download it or to provide
+        the actual file location.
+
+        Parameters
+        ----------
+        file_path : str
+            Absolute path where files are stored. Default: SYSTEM_DIR
+
+        Raises
+        ------
+        FileExistsError
+
+        Returns
+        -------
+        pathlib.Path : path to input file with population data
+        """
+
+        if file_path is None:
+            file_name = "gpw_v4_population_count_rev11_2020_30_sec.tif"
+            file_path = SYSTEM_DIR / file_name
+            if file_path.is_file():
+                return file_path
+            file_path = SYSTEM_DIR / file_name[:-4] / file_name
+        else:
+            file_path = Path(file_path)
+        if file_path.is_file():
+            return file_path
+
+        raise FileExistsError(f'The file {file_path} could not '
+                              + 'be found. Please download the file '
+                              + 'first or choose a different folder. '
+                              + 'The data can be downloaded from '
+                              + '(http://sedac.ciesin.columbia.edu/'
+                              + 'data/collection/gpw-v4/sets/browse), '
+                              + 'e.g., (https://sedac.ciesin.columbia.edu/data/'
+                              + 'set/gpw-v4-population-count-rev11/'
+                              + 'data-download) '
+                              + '(Free NASA Earthdata login required). '
+                              )
+
+    def _remove_crop_fires_df(self, df_firms, land_path, centroids):
+        """Removes crop fires from the FIRMS data frame by checking the
+        nearest land cover class using the haversine distance. The land cover
+        data is first aggregated to a grid with 1km resolution by taking the
+        most frequent class in this area. If the nearest land cover class is
+        cropland, the fire is removed from the data frame.
+
+        Parameters
+        ----------
+        df_firms : pd.DataFrame
+            Stored historical fire data
+        land_path : pathlib.Path
+            Path to land cover raster file
+        centroids : Centroids
+
+        Returns
+        -------
+        df_firms : pd.DataFrame
+            Historical fire data without crop fires
+        """
+        df_firms.reset_index(drop = True, inplace = True)
+        bounds = tuple(np.round(centroids.total_bounds, 2))
+
+        landcover, _ = self.read_tif(land_path, bounds, centroids.meta['transform'][0],
+                                     shape = centroids.shape,
+                                     resampling = rasterio.warp.Resampling.mode)
+        landcover = self._correct_landcover(landcover)
+
+        lat_lon_centr = np.vstack((centroids.lat, centroids.lon)).T
+        lat_lon_firms = np.vstack((df_firms.latitude.to_numpy(), df_firms.longitude.to_numpy())).T
+        idx = u_int.index_nn_haversine(lat_lon_centr, lat_lon_firms, threshold = 100)
+
+        landcover = landcover.reshape(-1,)
+        crop_idx = np.where(landcover[idx] == 40)[0]
+        df_firms.drop(index=crop_idx, inplace = True)
+
+        return df_firms
+
+    @staticmethod
+    def _land_cmap():
+        """ Constructs colormap and norm according to the Openlandmap color
+        codes.
+
+        Returns
+        -------
+        cmap : matplotlib.colors.ListedColormap
+            Defined colormap from Openlandmap
+        norm : matplotlib.colors.BoundaryNorm
+            Norm used to create the colormap
+        """
+        colors = [
+        [255, 255, 255],# no data
+        [255, 187, 34], # shrubs
+        [255, 255, 76], # herbaceous vegetation
+        [240, 150, 255],# cropland
+        [250, 0, 0],    # urban
+        [180, 180, 180],# sparse
+        [240, 240, 240],# snow and ice
+        [0, 50, 200],   # permanent water
+        [0, 150, 160],  # herbaceous wetland
+        [250, 230, 160],# moss
+        [88, 72, 31],   # forest
+        [0, 0, 128]]    # sea
+
+        levels = [0, 20, 30, 40, 50, 60, 70, 80, 90, 100, 110, 200]
+        colors = np.array(colors)/255.
+        cmap, norm = from_levels_and_colors(levels, colors, extend='max')
+        return cmap, norm
+
+    @staticmethod
+    def _correct_landcover(landcover):
+        """
+        Corrects undefined values in the land cover data. The land cover data
+        are corrected by aggregating the subclasses to their corresponding
+        main classes.
+
+        Parameters
+        ----------
+        landcover : np.array
+            Land cover classes
+
+        Returns
+        -------
+        landcover : np.array
+            Corrected land cover classes
+        """
+
+        for i in range(0, 130, 10):
+            cat = np.arange(i, i + 10)
+            for val in cat:
+                landcover = np.where(landcover == val, i, landcover)
+
+        landcover = np.where(landcover >= 130, 200, landcover)
+
+        return landcover
+
+    def _assign_prop_probas(self, landcover):
+        """
+        Assigns propagation probabilities to the land cover classes using the
+        defined values in ProbaParams.
+
+        Parameters
+        ----------
+        landcover : np.array
+            Land cover data with original corrected classes
+
+        Returns
+        -------
+        landcover : np.array
+            Raster with assigned propagation probabilities
+        """
+
+        forest = [110, 120]
+        vegetation = [20, 30, 100]
+        if self.FirmsParams.crop_fires:
+            medium = [40, 90]
+            incombustible = [50, 60, 70, 80, 200]
+        else:
+            medium = [90]
+            incombustible = [40, 50, 60, 70, 80, 200]
+
+        for val in forest:
+            landcover = np.where(landcover == val, self.ProbaParams.forest_val, landcover)
+        for val in vegetation:
+            landcover = np.where(landcover == val, self.ProbaParams.vegetation_val, landcover)
+        for val in medium:
+            landcover = np.where(landcover == val, self.ProbaParams.medium_val, landcover)
+        for val in incombustible:
+            landcover = np.where(landcover == val, self.ProbaParams.incombustible_val, landcover)
+
+        return landcover
+
+    @staticmethod
+    def remap_raster(raster_high, res_low, bounds, transform, shape_low=None):
+        """
+        Remaps a raster to a given lower resolution by aggregating a certain
+        number of grid cells by using an average function.
+
+        Parameters
+        ----------
+        raster_high : np.array
+            Original raster with the high resolution
+        res_low : float
+            Resolution of the remapped raster
+        bounds : tuple
+            (xmin, ymin, xmax, ymax)
+        transform : rasterio.Affine
+            Affine transformation defining the input raster data.
+        shape_low : tuple, optional
+            Shape of output with the lower resolution. Default: Shape matching
+            the given resolution and the bounds.
+
+        Returns
+        -------
+        raster_low : np.array
+            Output raster with the low resolution
+        """
+
+        if not isinstance(res_low, tuple):
+            res_low = (res_low, res_low)
+
+        res_high = (np.abs(transform[0]), np.abs(transform[4]))
+        if res_high[0] > res_low[0] or res_high[1] > res_low[1]:
+            raise ValueError('Low resolution is higher than high resolution: %s < %s.'
+                                 % (res_low, res_high))
+
+        window_x = int(np.floor(res_low[1] / res_high[1]))
+        window_y = int(np.floor(res_low[0] / res_high[0]))
+
+        width, height = bounds[2] - bounds[0], bounds[3] - bounds[1]
+
+        if shape_low is None:
+            shape_low = (int(np.ceil(height / res_low[1]) + 1),
+                     int(np.ceil(width / res_low[0]) + 1))
+
+        raster_low = np.zeros(shape_low)
+
+        for i in range(0, shape_low[0]):
+            for j in range(0, shape_low[1]):
+                raster_low[i,j] = np.mean(raster_high[(i*window_y):(i + 1)*window_y,
+                                                      (j*window_x):(j + 1)*window_x])
+
+        return raster_low
+
+    @staticmethod
+    def read_tif(path, bounds, res=None, shape=None, resampling=rasterio.warp.Resampling.bilinear):
+        """
+        Adapted from read_raster_bounds in util.coordinates.py
+        Read raster file within given bounds and refine to given resolution
+
+        Makes sure that the extent of pixel centers covers the specified regions
+
+        Parameters
+        ----------
+        path : str
+            Path to raster file to open with rasterio.
+        bounds : tuple
+            (xmin, ymin, xmax, ymax)
+        res : float, optional
+            Resolution of output. Default: Resolution of input raster file.
+        shape : tuple, optional
+            Shape of output. Default: Shape matching the given resolution and
+            the bounds.
+        resampling : rasterio.warp.Resampling, optional
+            Resampling method from rasterio package. Default: Bilinear
+
+        Returns
+        -------
+        data : 2d np.array
+            First dimension is neglected as it is only one. Second dimension
+            is y (lat) and third dimension is x (lon).
+        transform : rasterio.Affine
+            Affine transformation defining the output raster data.
+        """
+
+        bands = [1]
+        with rasterio.open(path, 'r') as src:
+            if res:
+                if not isinstance(res, tuple):
+                    res = (res, res)
+            else:
+                res = (src.transform[0], src.transform[4])
+            res = (np.abs(res[0]), np.abs(res[1]))
+
+            width, height = bounds[2] - bounds[0], bounds[3] - bounds[1]
+
+            if shape is None:
+                shape = (int(np.ceil(height / res[1]) + 1),
+                         int(np.ceil(width / res[0]) + 1))
+
+            # make sure that the extent of pixel centers covers the specified regions
+            extra = (0.5 * ((shape[1] - 1) * res[0] - width),
+                     0.5 * ((shape[0] - 1) * res[1] - height))
+            bounds = (bounds[0] - extra[0] - 0.5 * res[0], bounds[1] - extra[1] - 0.5 * res[1],
+                      bounds[2] + extra[0] + 0.5 * res[0], bounds[3] + extra[1] + 0.5 * res[1])
+
+            data = np.zeros((len(bands),) + shape, dtype=src.dtypes[0])
+            res = (np.sign(src.transform[0]) * res[0], np.sign(src.transform[4]) * res[1])
+            transform = rasterio.Affine(res[0], 0, bounds[0] if res[0] > 0 else bounds[2],
+                                        0, res[1], bounds[1] if res[1] > 0 else bounds[3])
+            crs = DEF_CRS if src.crs is None else src.crs
+            for iband, band in enumerate(bands):
+                rasterio.warp.reproject(
+                    source=rasterio.band(src, band),
+                    destination=data[iband],
+                    src_transform=src.transform,
+                    src_crs=src.crs,
+                    dst_transform=transform,
+                    dst_crs=crs,
+                    resampling=resampling)
+        return data[0,:,:], transform
+    
     @classmethod
     def from_netcdf(cls, input_dir, filename, id_bands, event_list, geometry=BBOX):
 
@@ -1536,11 +2096,11 @@
             name of netcdf file in input_dir.
         id_bands: list
             list of indices of the bands to be extracted from the input file
-            can be generated with function 'from_firemip' and 'from_sentinel' for
+            can be generated with function 'from_isimip' and 'from_sentinel' for
             specific data
         event_list:list
             list containing events in the format 'yyyy-mm-dd'
-            can be generated with function 'from_firemip' and 'from_sentinel' for
+            can be generated with function 'from_isimip' and 'from_sentinel' for
             specific data
         geometry : shapely.geometry
             geometry of which to extract the data
@@ -1555,22 +2115,22 @@
         haz.intensity.todense()
 
         haz.event_name = event_list
-        #self.event_id = np.arange(1, len(event_list)+1)
+        #self.event_id = np.arange(1, len(event_list))
         haz.frequency = np.ones(len(haz.event_name)) * (1 / len(haz.event_name))
         haz.date = np.array(u_dt.str_to_date(event_list))
 
         haz.fraction = haz.intensity.copy()
         haz.fraction.data.fill(1.0)
-        #self.units = ' ' franction of burnt area
+        #self.units = ' ' fraction of burnt area
         haz.centroids.set_meta_to_lat_lon()
         haz.centroids.region_id = (
             u_coord.coord_on_land(haz.centroids.lat, haz.centroids.lon)).astype(dtype=int)
-        haz.check()
+        #haz.check()
 
         return haz
 
     @classmethod
-    def from_firemip_netcdf(cls, input_dir, filename, id_bands, event_list, extent=False,
+    def from_isimip_netcdf(cls, input_dir, filename, id_bands, event_list, extent=False,
                             countries=False):
 
         """Wrapper to fill hazard from NetCDF file.
@@ -1610,514 +2170,6 @@
 
         return haz
 
-    def _set_propagation_matrix(self, bounds, res, land_path, pop_path):
->>>>>>> 94605f05
-        """
-        Sets the propagation matrix. It aggregates the land cover data over a
-        certain area to account for the fraction of the specific land cover
-        classes in this area. The population data is aggregated with the
-        method 'sum'. Before aggregating the population data, a Gaussian
-        image filter is applied to the data to account for different
-        administrative input units and for simulating the active fire
-        suppression beginning in some distance away from the cities.
-
-        This method modifies self (climada.hazard.WildFire instance) by
-        creating the propagation probability matrix
-        self.centroids.fire_propa_matrix as np.array
-
-        Parameters
-        ----------
-        bounds : tuple
-            (xmin, ymin, xmax, ymax)
-        res : float
-            Resolution of propagation probability matrix.
-        land_path : pathlib.Path
-            Path to land cover raster file
-        pop_path : pathlib.Path
-            Path to population raster file
-        """
-        if not hasattr(self.centroids, 'frac_propa_matrix'):
-            self._set_landcover_propa_mat(land_path, bounds, res)
-
-        if not hasattr(self.centroids, 'pop_propa_matrix'):
-            self._set_population_propa_mat(pop_path, bounds, res)
-
-        landpop_propa_matrix = self.centroids.frac_propa_matrix * self.centroids.pop_propa_matrix
-
-        landpop_propa_matrix = np.where(((self.centroids.population == 0.) &
-                                         (self.centroids.frac_propa_matrix > 0.)),
-                                        self.centroids.frac_propa_matrix,
-                                        landpop_propa_matrix)
-        # where the population is zero you get errors and the probability
-        # should actually be the landcover. Further, the landcover must also
-        # have a value larger than 0. Else e.g. lakes can burn as well.
-
-        self.centroids.fire_propa_matrix = landpop_propa_matrix
-
-    def _set_ignition_matrix(self, bounds, res, land_path, pop_path):
-        """
-        Sets the ignition matrix. The ignition weights are calculated as the
-        average between population and historical weights. The population
-        weights are derived from the Gaussian filtered population by using
-        the function defined in WildFire.PropaParams.pop_weights_opt. The
-        historical weights are derived from the number of seasons with at
-        least one fire occurrence per grid cell. A Gaussian image filter
-        was also applied to this number of seasons to account for
-        uncertainties and spread in the exact fire location. In the end, this
-        derived weights are multiplied with the propagation probability matrix
-        to only allow fire ignitions where the land cover class allows it.
-
-        This method modifies self (climada.hazard.WildFire instance) by
-        creating the ignition weights matrix
-        self.centroids.ignition_weights_matrix as np.array
-
-        Parameters
-        ----------
-        bounds : tuple
-            (xmin, ymin, xmax, ymax)
-        res : float
-            Resolution of ignition matrix.
-        land_path : pathlib.Path
-            Path to land cover raster file
-        pop_path : pathlib.Path
-            Path to population raster file
-        """
-        if not hasattr(self.centroids, 'frac_propa_matrix'):
-            self._set_landcover_propa_mat(land_path, bounds, res)
-
-        if not hasattr(self.centroids, 'population'):
-            self._get_population(pop_path, bounds, res)
-
-        if self.ProbaParams.pop_weights_opt == 1:
-            pop_weights = np.sqrt(self.centroids.population)
-        elif self.ProbaParams.pop_weights_opt == 2:
-            pop_weights = np.log(self.centroids.population)
-
-        # to only increase the chance for ignition, not decrease
-        pop_weights = np.where(pop_weights < 1., 1., pop_weights)
-
-        if self.ProbaParams.hist_ignition:
-            intensities = self.select(orig = True).intensity.toarray()
-            fire_loc_hist = np.where(intensities != 0., 1., 0.)
-            fire_loc_hist = np.sum(fire_loc_hist, axis = 0).reshape(self.centroids.shape)
-            ignition_weights_matrix = (pop_weights + self.ProbaParams.hist_weight *\
-                                       ndimage.gaussian_filter(fire_loc_hist, sigma = 10,
-                                                               truncate = 3)) / 2
-        else:
-            ignition_weights_matrix = pop_weights
-
-        ignition_weights_matrix = ignition_weights_matrix * self.centroids.frac_propa_matrix
-
-        self.centroids.ignition_weights_matrix = ignition_weights_matrix
-
-    def _set_landcover_propa_mat(self, land_path, bounds, res):
-        """
-        Aggregates the land cover data over a certain area to account for the
-        fraction of the specific land cover classes in this area.
-
-        This method modifies self (climada.hazard.WildFire instance) by
-        creating the propagation probabilities
-        self.centroids.frac_propa_matrix as np.array derived from the
-        land cover classes by aggregating over a certain area.
-
-        Parameters
-        ----------
-        land_path : pathlib.Path
-            Path to land cover raster file
-        bounds : tuple
-            (xmin, ymin, xmax, ymax)
-        res : float
-            Resolution of propagation probability / ignition matrix.
-        """
-
-        if not hasattr(self.centroids, 'landcover'):
-            transform_land = self._get_landcover(land_path, bounds, res)
-
-        land_propa_matrix = self._assign_prop_probas(self.centroids.landcover)
-        self.centroids.frac_propa_matrix = self.remap_raster(land_propa_matrix, res,
-                                                             bounds, transform_land,
-                                                             self.centroids.shape)
-
-    def _set_population_propa_mat(self, pop_path, bounds, res):
-        """
-        Sets the population propagation matrix using the estimated population
-        suppression function.
-
-        This method modifies self (climada.hazard.WildFire instance) by
-        creating the propagation probabilities
-        self.centroids.pop_propa_matrix as np.array derived from the
-        population by decreasing the probabilities in highly populated areas.
-
-        Parameters
-        ----------
-        pop_path : pathlib.Path
-            Path to population raster file
-        bounds : tuple
-            (xmin, ymin, xmax, ymax)
-        res : float
-            Resolution of propagation probability / ignition matrix.
-        """
-
-        if not hasattr(self.centroids, 'population'):
-            self._get_population(pop_path, bounds, res)
-
-        pop = self.centroids.population
-        pop_propa_matrix = np.zeros(pop.shape)
-        pop_propa_matrix[pop > 0] = (1 / ((np.log(pop[pop > 0]) / \
-                                           np.log(self.ProbaParams.pop_suppression)) + 1)) + 0.5
-        pop_propa_matrix[pop == 0] = 1
-
-        # to remove impossible values generated by calculation
-        pop_propa_matrix = np.where(pop_propa_matrix < 0., 1., pop_propa_matrix)
-        pop_propa_matrix = np.where(pop_propa_matrix > 1., 1., pop_propa_matrix)
-
-        self.centroids.pop_propa_matrix = pop_propa_matrix
-
-    def _get_landcover(self, land_path, bounds, res):
-        """
-        Loads the land cover data. The land cover data are corrected by
-        aggregating the subclasses to their corresponding main classes.
-
-        This method modifies self (climada.hazard.WildFire instance) by
-        loading the land cover data and storing it on
-        self.centroids.landcover as np.array
-
-        Parameters
-        ----------
-        land_path : pathlib.Path
-            Path to land cover raster file
-        bounds : tuple
-            (xmin, ymin, xmax, ymax)
-        res : float
-            Resolution of propagation probability / ignition matrix.
-
-        Returns
-        -------
-        transform_land : rasterio.Affine
-            Affine transformation defining the land cover raster data.
-        """
-
-        res_land = 0.1 / ONE_LAT_KM # original resolution
-        factor = res / res_land
-
-        # to get the same bounds and no spatial errors during remapping
-        shape_land = (int(self.centroids.shape[0]*  factor), int(self.centroids.shape[1] * factor))
-
-        landcover, transform_land = self.read_tif(land_path, bounds,
-                                                  res = res_land,
-                                                  shape = shape_land,
-                                                  resampling = rasterio.warp.Resampling.mode)
-        landcover = self._correct_landcover(landcover)
-
-        self.centroids.landcover = landcover
-
-        return transform_land
-
-    def _get_population(self, pop_path, bounds, res):
-        """
-        Loads the population data. The data are corrected (negative values
-        are removed) and a Gaussian image filter is applied (sigma = 10,
-        truncated at 3 sigmas).
-
-        This method modifies self (climada.hazard.WildFire instance) by
-        loading the population data and storing it on
-        self.centroids.population as np.array
-
-        Parameters
-        ----------
-        pop_path : pathlib.Path
-            Path to population raster file
-        bounds : tuple
-            (xmin, ymin, xmax, ymax)
-        res : float
-            Resolution of propagation probability / ignition matrix.
-        """
-        geometry = u_coord.get_land_geometry(self.FirmsParams.countries)
-        population, _ = self.read_tif(pop_path, bounds, res,
-                                      shape = self.centroids.shape,
-                                      resampling = rasterio.warp.Resampling.sum)
-
-        population = np.where(population < 0., 0., population)
-        population = ndimage.gaussian_filter(population, sigma = 10, truncate = 3)
-        mask = (u_coord.coord_on_land(self.centroids.lat - res / 2,
-                                      self.centroids.lon + res / 2,
-                                      land_geom = geometry).astype(float))\
-            .reshape(self.centroids.shape)
-        mask[mask == 0] = np.nan
-        self.centroids.population = population * mask
-
-    @staticmethod
-    def _correct_landcover(landcover):
-        """
-        Corrects undefined values in the land cover data. The land cover data
-        are corrected by aggregating the subclasses to their corresponding
-        main classes.
-
-        Parameters
-        ----------
-        landcover : np.array
-            Land cover classes
-
-        Returns
-        -------
-        landcover : np.array
-            Corrected land cover classes
-        """
-
-        for i in range(0, 130, 10):
-            cat = np.arange(i, i + 10)
-            for val in cat:
-                landcover = np.where(landcover == val, i, landcover)
-
-        landcover = np.where(landcover >= 130, 200, landcover)
-
-        return landcover
-
-    def _assign_prop_probas(self, landcover):
-        """
-        Assigns propagation probabilities to the land cover classes using the
-        defined values in ProbaParams.
-
-        Parameters
-        ----------
-        landcover : np.array
-            Land cover data with original corrected classes
-
-        Returns
-        -------
-        landcover : np.array
-            Raster with assigned propagation probabilities
-        """
-
-        forest = [110, 120]
-        vegetation = [20, 30, 100]
-        if self.FirmsParams.crop_fires:
-            medium = [40, 90]
-            incombustible = [50, 60, 70, 80, 200]
-        else:
-            medium = [90]
-            incombustible = [40, 50, 60, 70, 80, 200]
-
-        for val in forest:
-            landcover = np.where(landcover == val, self.ProbaParams.forest_val, landcover)
-        for val in vegetation:
-            landcover = np.where(landcover == val, self.ProbaParams.vegetation_val, landcover)
-        for val in medium:
-            landcover = np.where(landcover == val, self.ProbaParams.medium_val, landcover)
-        for val in incombustible:
-            landcover = np.where(landcover == val, self.ProbaParams.incombustible_val, landcover)
-
-        return landcover
-
-    @staticmethod
-    def remap_raster(raster_high, res_low, bounds, transform, shape_low=None):
-        """
-        Remaps a raster to a given lower resolution by aggregating a certain
-        number of grid cells by using an average function.
-
-        Parameters
-        ----------
-        raster_high : np.array
-            Original raster with the high resolution
-        res_low : float
-            Resolution of the remapped raster
-        bounds : tuple
-            (xmin, ymin, xmax, ymax)
-        transform : rasterio.Affine
-            Affine transformation defining the input raster data.
-        shape_low : tuple, optional
-            Shape of output with the lower resolution. Default: Shape matching
-            the given resolution and the bounds.
-
-        Returns
-        -------
-        raster_low : np.array
-            Output raster with the low resolution
-        """
-
-        if not isinstance(res_low, tuple):
-            res_low = (res_low, res_low)
-
-        res_high = (np.abs(transform[0]), np.abs(transform[4]))
-        if res_high[0] > res_low[0] or res_high[1] > res_low[1]:
-            raise ValueError('Low resolution is higher than high resolution: %s < %s.'
-                                 % (res_low, res_high))
-
-        window_x = int(np.floor(res_low[1] / res_high[1]))
-        window_y = int(np.floor(res_low[0] / res_high[0]))
-
-        width, height = bounds[2] - bounds[0], bounds[3] - bounds[1]
-
-        if shape_low is None:
-            shape_low = (int(np.ceil(height / res_low[1]) + 1),
-                     int(np.ceil(width / res_low[0]) + 1))
-
-        raster_low = np.zeros(shape_low)
-
-        for i in range(0, shape_low[0]):
-            for j in range(0, shape_low[1]):
-                raster_low[i,j] = np.mean(raster_high[(i*window_y):(i + 1)*window_y,
-                                                      (j*window_x):(j + 1)*window_x])
-
-        return raster_low
-
-    @staticmethod
-    def read_tif(path, bounds, res=None, shape=None, resampling=rasterio.warp.Resampling.bilinear):
-        """
-        Adapted from read_raster_bounds in util.coordinates.py
-        Read raster file within given bounds and refine to given resolution
-
-        Makes sure that the extent of pixel centers covers the specified regions
-
-        Parameters
-        ----------
-        path : str
-            Path to raster file to open with rasterio.
-        bounds : tuple
-            (xmin, ymin, xmax, ymax)
-        res : float, optional
-            Resolution of output. Default: Resolution of input raster file.
-        shape : tuple, optional
-            Shape of output. Default: Shape matching the given resolution and
-            the bounds.
-        resampling : rasterio.warp.Resampling, optional
-            Resampling method from rasterio package. Default: Bilinear
-
-        Returns
-        -------
-        data : 2d np.array
-            First dimension is neglected as it is only one. Second dimension
-            is y (lat) and third dimension is x (lon).
-        transform : rasterio.Affine
-            Affine transformation defining the output raster data.
-        """
-
-        bands = [1]
-        with rasterio.open(path, 'r') as src:
-            if res:
-                if not isinstance(res, tuple):
-                    res = (res, res)
-            else:
-                res = (src.transform[0], src.transform[4])
-            res = (np.abs(res[0]), np.abs(res[1]))
-
-            width, height = bounds[2] - bounds[0], bounds[3] - bounds[1]
-
-            if shape is None:
-                shape = (int(np.ceil(height / res[1]) + 1),
-                         int(np.ceil(width / res[0]) + 1))
-
-            # make sure that the extent of pixel centers covers the specified regions
-            extra = (0.5 * ((shape[1] - 1) * res[0] - width),
-                     0.5 * ((shape[0] - 1) * res[1] - height))
-            bounds = (bounds[0] - extra[0] - 0.5 * res[0], bounds[1] - extra[1] - 0.5 * res[1],
-                      bounds[2] + extra[0] + 0.5 * res[0], bounds[3] + extra[1] + 0.5 * res[1])
-
-            data = np.zeros((len(bands),) + shape, dtype=src.dtypes[0])
-            res = (np.sign(src.transform[0]) * res[0], np.sign(src.transform[4]) * res[1])
-            transform = rasterio.Affine(res[0], 0, bounds[0] if res[0] > 0 else bounds[2],
-                                        0, res[1], bounds[1] if res[1] > 0 else bounds[3])
-            crs = DEF_CRS if src.crs is None else src.crs
-            for iband, band in enumerate(bands):
-                rasterio.warp.reproject(
-                    source=rasterio.band(src, band),
-                    destination=data[iband],
-                    src_transform=src.transform,
-                    src_crs=src.crs,
-                    dst_transform=transform,
-                    dst_crs=crs,
-                    resampling=resampling)
-        return data[0,:,:], transform
-
-<<<<<<< HEAD
-    @classmethod
-    def from_netcdf(cls, input_dir, filename, id_bands, event_list, geometry=BBOX):
-
-        """Wrapper to fill hazard from NetCDF file.
-        Build and tested for output from ISIMIP2 and Sentinel data.
-
-        Parameters
-        ----------
-        input_dir : Path or str
-            path to input data directory,
-        filename : string
-            name of netcdf file in input_dir.
-        id_bands: list
-            list of indices of the bands to be extracted from the input file
-            can be generated with function 'from_isimip' and 'from_sentinel' for
-            specific data
-        event_list:list
-            list containing events in the format 'yyyy-mm-dd'
-            can be generated with function 'from_isimip' and 'from_sentinel' for
-            specific data
-        geometry : shapely.geometry
-            geometry of which to extract the data
-            default sets extents to (-180, -85, 180, 85) [Lonmin, latmin, lonmax, latmax]
-
-        """
-
-        # hazard setup: set attributes
-        haz = cls.from_raster([str(Path(input_dir, filename))], band=id_bands, geometry=geometry)
-
-        haz.intensity.data[np.isnan(haz.intensity.data)] = 0.0
-        haz.intensity.todense()
-
-        haz.event_name = event_list
-        #self.event_id = np.arange(1, len(event_list))
-        haz.frequency = np.ones(len(haz.event_name)) * (1 / len(haz.event_name))
-        haz.date = np.array(u_dt.str_to_date(event_list))
-
-        haz.fraction = haz.intensity.copy()
-        haz.fraction.data.fill(1.0)
-        #self.units = ' ' fraction of burnt area
-        haz.centroids.set_meta_to_lat_lon()
-        haz.centroids.region_id = (
-            u_coord.coord_on_land(haz.centroids.lat, haz.centroids.lon)).astype(dtype=int)
-        #haz.check()
-
-        return haz
-
-    @classmethod
-    def from_isimip_netcdf(cls, input_dir, filename, id_bands, event_list, extent=False,
-                            countries=False):
-
-        """Wrapper to fill hazard from NetCDF file.
-        Build and tested for output from ISIMIP2 and Sentinel data.
-
-        Parameters
-        ----------
-        input_dir : Path or str
-            path to input data directory,
-        filename : string
-            name of netcdf file in input_dir.
-        id_bands: list
-            list of indices of the bands to be extracted from the input file
-            can be generated with function 'from_firemip'
-        event_list:list
-            list containing events in the format 'yyyy-mm-dd'
-            can be generated with function 'from_firemip' and 'from_sentinel' for
-            specific data
-        extent : tuple of four floats
-            bounding box:
-            (lon min, lat min, lon max, lat max)
-        countries: list
-            list of ISO3-alpha countries to be extracted from the FireMIP file,
-            e.g ['ZWE', 'GBR', 'VNM', 'UZB']
-        """
-
-        if extent:
-            [lonmin, latmin, lonmax, latmax] = extent
-            geometry = list([shapely.geometry.box(lonmin, latmin, lonmax, latmax)])
-        elif countries:
-            geometry = u_coord.get_land_geometry(country_names=countries)
-        else:
-            geometry = BBOX
-
-        haz = cls.from_netcdf(input_dir, filename, id_bands, event_list, geometry=geometry)
-        haz.intensity = haz.intensity/100
-
-        return haz
-
     @classmethod
     def from_firemip_netcdf(cls, model_path):
         """Wrapper to fill hazard with FireMIP output data and read FireMIP grid
@@ -2174,155 +2226,6 @@
 
         return wf_haz, gridcell_area
 
-=======
-    @staticmethod
-    def _get_landcover_file_path(file_path):
-        """Adapted from gpw_population.py.
-        Checks if the land cover data is downloaded at the default directory.
-        Else the function reminds the user to either download it or to provide
-        the actual file location.
-
-        Parameters
-        ----------
-        file_path : str
-            Absolute path where files are stored. Default: SYSTEM_DIR
-
-        Raises
-        ------
-        FileExistsError
-
-        Returns
-        -------
-        pathlib.Path : path to input file with population data
-        """
-
-        if file_path is None:
-            file_name = "PROBAV_LC100_global_v3.0.1_2019-nrt_Discrete-Classification-map_EPSG-4326.tif"
-            file_path = SYSTEM_DIR / file_name
-        else:
-            file_path = Path(file_path)
-        if file_path.is_file():
-            return file_path
-        raise FileExistsError(f'The file {file_path} could not '
-                              + 'be found. Please download the file '
-                              + 'first or choose a different folder. '
-                              + 'The data can be downloaded from: '
-                              +'(https://zenodo.org/record/3939050#.Ydw0UdGZPZs).'
-                              )
-
-    @staticmethod
-    def _get_pop_file_path(file_path):
-        """Adapted from gpw_population.py.
-        Checks if the population data is downloaded at the default directory.
-        Else the function reminds the user to either download it or to provide
-        the actual file location.
-
-        Parameters
-        ----------
-        file_path : str
-            Absolute path where files are stored. Default: SYSTEM_DIR
-
-        Raises
-        ------
-        FileExistsError
-
-        Returns
-        -------
-        pathlib.Path : path to input file with population data
-        """
-
-        if file_path is None:
-            file_name = "gpw_v4_population_count_rev11_2020_30_sec.tif"
-            file_path = SYSTEM_DIR / file_name
-            if file_path.is_file():
-                return file_path
-            file_path = SYSTEM_DIR / file_name[:-4] / file_name
-        else:
-            file_path = Path(file_path)
-        if file_path.is_file():
-            return file_path
-
-        raise FileExistsError(f'The file {file_path} could not '
-                              + 'be found. Please download the file '
-                              + 'first or choose a different folder. '
-                              + 'The data can be downloaded from '
-                              + '(http://sedac.ciesin.columbia.edu/'
-                              + 'data/collection/gpw-v4/sets/browse), '
-                              + 'e.g., (https://sedac.ciesin.columbia.edu/data/'
-                              + 'set/gpw-v4-population-count-rev11/'
-                              + 'data-download) '
-                              + '(Free NASA Earthdata login required). '
-                              )
-
-    def _remove_crop_fires_df(self, df_firms, land_path, centroids):
-        """Removes crop fires from the FIRMS data frame by checking the
-        nearest land cover class using the haversine distance. The land cover
-        data is first aggregated to a grid with 1km resolution by taking the
-        most frequent class in this area. If the nearest land cover class is
-        cropland, the fire is removed from the data frame.
-
-        Parameters
-        ----------
-        df_firms : pd.DataFrame
-            Stored historical fire data
-        land_path : pathlib.Path
-            Path to land cover raster file
-        centroids : Centroids
-
-        Returns
-        -------
-        df_firms : pd.DataFrame
-            Historical fire data without crop fires
-        """
-        df_firms.reset_index(drop = True, inplace = True)
-        bounds = tuple(np.round(centroids.total_bounds, 2))
-
-        landcover, _ = self.read_tif(land_path, bounds, centroids.meta['transform'][0],
-                                     shape = centroids.shape,
-                                     resampling = rasterio.warp.Resampling.mode)
-        landcover = self._correct_landcover(landcover)
-
-        lat_lon_centr = np.vstack((centroids.lat, centroids.lon)).T
-        lat_lon_firms = np.vstack((df_firms.latitude.to_numpy(), df_firms.longitude.to_numpy())).T
-        idx = u_int.index_nn_haversine(lat_lon_centr, lat_lon_firms, threshold = 100)
-
-        landcover = landcover.reshape(-1,)
-        crop_idx = np.where(landcover[idx] == 40)[0]
-        df_firms.drop(index=crop_idx, inplace = True)
-
-        return df_firms
-
-    @staticmethod
-    def _land_cmap():
-        """ Constructs colormap and norm according to the Openlandmap color
-        codes.
-
-        Returns
-        -------
-        cmap : matplotlib.colors.ListedColormap
-            Defined colormap from Openlandmap
-        norm : matplotlib.colors.BoundaryNorm
-            Norm used to create the colormap
-        """
-        colors = [
-        [255, 255, 255],# no data
-        [255, 187, 34], # shrubs
-        [255, 255, 76], # herbaceous vegetation
-        [240, 150, 255],# cropland
-        [250, 0, 0],    # urban
-        [180, 180, 180],# sparse
-        [240, 240, 240],# snow and ice
-        [0, 50, 200],   # permanent water
-        [0, 150, 160],  # herbaceous wetland
-        [250, 230, 160],# moss
-        [88, 72, 31],   # forest
-        [0, 0, 128]]    # sea
-
-        levels = [0, 20, 30, 40, 50, 60, 70, 80, 90, 100, 110, 200]
-        colors = np.array(colors)/255.
-        cmap, norm = from_levels_and_colors(levels, colors, extend='max')
-        return cmap, norm
->>>>>>> 94605f05
 
 @numba.njit
 def _fill_intensity_max(num_centr, ind, index_uni, lat_lon_cpy, fir_bright):
