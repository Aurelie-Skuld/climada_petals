"""
This file is part of CLIMADA.

Copyright (C) 2017 ETH Zurich, CLIMADA contributors listed in AUTHORS.

CLIMADA is free software: you can redistribute it and/or modify it under the
terms of the GNU General Public License as published by the Free
Software Foundation, version 3.

CLIMADA is distributed in the hope that it will be useful, but WITHOUT ANY
WARRANTY; without even the implied warranty of MERCHANTABILITY or FITNESS FOR A
PARTICULAR PURPOSE.  See the GNU General Public License for more details.

You should have received a copy of the GNU General Public License along
with CLIMADA. If not, see <https://www.gnu.org/licenses/>.

---

Define TC rain hazard (TCRain class).
"""

__all__ = ['TCRain']

import datetime as dt
import itertools
import logging
from pathlib import Path
from typing import Optional, Tuple, List, Union

import numpy as np
import pathos.pools
from scipy import sparse
import xarray as xr

from climada.hazard import Hazard, TCTracks, TropCyclone, Centroids
from climada.hazard.trop_cyclone import (
    get_close_centroids,
    compute_angular_windspeeds,
    tctrack_to_si,
    H_TO_S,
    KM_TO_M,
    KN_TO_MS,
    MODEL_VANG,
)
from climada.util import ureg
import climada.util.constants as u_const
import climada.util.coordinates as u_coord
from climada.util.tag import Tag

LOGGER = logging.getLogger(__name__)

HAZ_TYPE = 'TR'
"""Hazard type acronym for TC rain"""

DEF_MAX_DIST_EYE_KM = 300
"""Default value for the maximum distance (in km) of a centroid to the TC center at which rain
rate calculations are done."""

DEF_INTENSITY_THRES = 0.1
"""Default value for the threshold below which rain amounts (in mm) are stored as 0."""

DEF_MAX_MEMORY_GB = 8
"""Default value of the memory limit (in GB) for rain computations (in each thread)."""

MODEL_RAIN = {'R-CLIPER': 0, 'TCR': 1}
"""Enumerate different parametric TC rain models."""

D_TO_H = (1.0 * ureg.days).to(ureg.hours).magnitude
IN_TO_MM = (1.0 * ureg.inches).to(ureg.millimeters).magnitude
M_TO_MM = (1.0 * ureg.meter).to(ureg.millimeter).magnitude
"""Unit conversion factors for JIT functions that can't use ureg"""

H_TROP = 4000
"""Depth (in m) of lower troposphere"""

DELTA_T_TROPOPAUSE = 100
"""Difference between surface and tropopause temperature (in K): T_s - T_t"""

T_ICE_K = 273.16
"""Freezing temperatur of water (in K), for conversion between K and °C"""

L_EVAP_WATER = 2.5e6
"""Latent heat of the evaporation of water (in J/kg)"""

M_WATER = 18.01528
"""Molar mass of water vapor (in g/mol)"""

M_DRY_AIR = 28.9634
"""Molar mass of dry air (in g/mol)"""

R_GAS = 8.3144621
"""Molar gas constant (in J/molK)"""

R_DRY_AIR = 1000 * R_GAS / M_DRY_AIR
"""Specific gas constant of dry air (in J/kgK)"""

RHO_A_OVER_RHO_L = 0.00117
"""Density of water vapor divided by density of liquid water"""

GRADIENT_LEVEL_TO_SURFACE_WINDS = 0.8
"""Gradient-to-surface wind reduction factor according to Table 2 in:

Franklin, J.L., Black, M.L., Valde, K. (2003): GPS Dropwindsonde Wind Profiles in Hurricanes and
Their Operational Implications. Weather and Forecasting 18(1): 32–44.
https://doi.org/10.1175/1520-0434(2003)018<0032:GDWPIH>2.0.CO;2

Note that we here use a value different from the one in `climada.hazard.trop_cyclone` because the
focus is not only on the eyewall region, but also on the outer vortex, which is a little more
important for precipitation than for wind effects.
"""

DEF_ELEVATION_TIF = u_const.SYSTEM_DIR / "topography_land_360as.tif"
"""Topography (land surface elevation, 0 over oceans) raster data at 0.1 degree resolution

The data is copied from the reference MATLAB implementation (source unknown)
"""

DEF_DRAG_TIF = u_const.SYSTEM_DIR / "c_drag_500.tif"
"""Gradient-level drag coefficient raster data at 0.25 degree resolution

The ERA5 'forecast_surface_roughness' (fsr) variable has been transformed into drag
coefficients (C_D) following eqs. (7) and (8) in the following work:

    Feldmann et al. (2019): Estimation of Atlantic Tropical Cyclone Rainfall Frequency in the
    United States. Journal of Applied Meteorology and Climatology 58(8): 1853–1866.
    https://doi.org/10.1175/JAMC-D-19-0011.1
"""

class TCRain(Hazard):
    """
    Contains rainfall from tropical cyclone events.

    Attributes
    ----------
    category : np.ndarray of ints
        for every event, the TC category using the Saffir-Simpson scale:

        * -1 tropical depression
        *  0 tropical storm
        *  1 Hurrican category 1
        *  2 Hurrican category 2
        *  3 Hurrican category 3
        *  4 Hurrican category 4
        *  5 Hurrican category 5
    basin : list of str
        Basin where every event starts:

        * 'NA' North Atlantic
        * 'EP' Eastern North Pacific
        * 'WP' Western North Pacific
        * 'NI' North Indian
        * 'SI' South Indian
        * 'SP' Southern Pacific
        * 'SA' South Atlantic
    rainrates : list of csr_matrix
        For each event, the rain rates (in mm/h) at each centroid and track position in a sparse
        matrix of shape (npositions, ncentroids).
    """
    intensity_thres = DEF_INTENSITY_THRES
    """intensity threshold for storage in mm"""

    vars_opt = Hazard.vars_opt.union({'category'})
    """Name of the variables that aren't needed to compute the impact."""

    def __init__(
        self,
        category: Optional[np.ndarray] = None,
        basin: Optional[List] = None,
        rainrates: Optional[List[sparse.csr_matrix]] = None,
        **kwargs,
    ):
        """Initialize values.

        Parameters
        ----------
        category : np.ndarray of int, optional
            For every event, the TC category using the Saffir-Simpson scale:
                -1 tropical depression
                0 tropical storm
                1 Hurrican category 1
                2 Hurrican category 2
                3 Hurrican category 3
                4 Hurrican category 4
                5 Hurrican category 5
        basin : list of str, optional
            Basin where every event starts:
                'NA' North Atlantic
                'EP' Eastern North Pacific
                'WP' Western North Pacific
                'NI' North Indian
                'SI' South Indian
                'SP' Southern Pacific
                'SA' South Atlantic
        rainrates : list of csr_matrix, optional
            For each event, the rain rates (in mm/h) at each centroid and track position in a
            sparse matrix of shape (npositions, ncentroids).
        **kwargs : Hazard properties, optional
            All other keyword arguments are passed to the Hazard constructor.
        """
        kwargs.setdefault('haz_type', HAZ_TYPE)
        Hazard.__init__(self, **kwargs)
        self.category = category if category is not None else np.array([], int)
        self.basin = basin if basin is not None else []
        self.rainrates = rainrates if rainrates is not None else []

    def set_from_tracks(self, *args, **kwargs):
        """This function is deprecated, use TCRain.from_tracks instead."""
        LOGGER.warning("The use of TCRain.set_from_tracks is deprecated."
                       "Use TCRain.from_tracks instead.")
        if "intensity_thres" not in kwargs:
            # some users modify the threshold attribute before calling `set_from_tracks`
            kwargs["intensity_thres"] = self.intensity_thres
        if self.pool is not None and 'pool' not in kwargs:
            kwargs['pool'] = self.pool
        self.__dict__ = TCRain.from_tracks(*args, **kwargs).__dict__

    @classmethod
    def from_tracks(
        cls,
        tracks: TCTracks,
        centroids: Optional[Centroids] = None,
        pool: Optional[pathos.pools.ProcessPool] = None,
        description: str = '',
        model: str = 'R-CLIPER',
        model_kwargs: Optional[dict] = None,
        ignore_distance_to_coast: bool = False,
        store_rainrates: bool = False,
        metric: str = "equirect",
        intensity_thres: float = DEF_INTENSITY_THRES,
        max_latitude: float = 61,
        max_dist_inland_km: float = 1000,
        max_dist_eye_km: float = DEF_MAX_DIST_EYE_KM,
        max_memory_gb: float = DEF_MAX_MEMORY_GB,
    ):
        """
        Create new TCRain instance that contains rainfields from the specified tracks

        This function sets the `intensity` attribute to contain, for each centroid,
        the total amount of rain experienced over the whole period of each TC event in mm.
        The amount of rain is set to 0 if it does not exceed the threshold `intensity_thres`.

        The `category` attribute is set to the value of the `category`-attribute
        of each of the given track data sets.

        The `basin` attribute is set to the genesis basin for each event, which
        is the first value of the `basin`-variable in each of the given track data sets.

        Optionally, the time-dependent rain rates can be stored using the `store_rainrates`
        function parameter (see below).

        Currently, two models are supported to compute the rain rates: R-CLIPER and TCR. The
        R-CLIPER model is documented in Tuleya et al. 2007. The TCR model was used by
        Zhu et al. 2013 and Emanuel 2017 for the first time and is documented in detail in
        Lu et al. 2018. This implementation of TCR includes improvements proposed in
        Feldmann et al. 2019. TCR's accuracy is much higher than R-CLIPER's at the cost of
        additional computational and data requirements.

        When using the TCR model make sure that your TC track data includes the along-track
        variables "t600" (temperature at 600 hPa) and "u850"/"v850" (wind speed at 850 hPa). Both
        can be extracted from reanalysis or climate model outputs. For "t600", use the value at the
        storm center. For "u850"/"v850", use the average over the 200-500 km annulus around the
        storm center. If "u850"/"v850" is missing, this implementation sets the shear component of
        the vertical velocity to 0. If "t600" is missing, the saturation specific humidity is set
        to a universal estimate of 0.01 kg/kg. Both assumptions can have a large effect on the
        results (see Lu et al. 2018).

        The implementation of the R-CLIPER model currently does not allow modifications, so that
        `model_kwargs` is ignored with `model="R-CLIPER"`. While the TCR model can be configured in
        several ways, it is usually safe to go with the default settings. Here is the complete list
        of `model_kwargs` and their meaning with `model="TCR"` (in alphabetical order):

        c_drag_tif : Path or str, optional
            Path to a GeoTIFF file containing gridded drag coefficients (bottom friction). If not
            specified, an ERA5-based data set provided with CLIMADA is used. Default: None
        e_precip : float, optional
            Precipitation efficiency (unitless), the fraction of the vapor flux falling to the
            surface as rainfall (Lu et al. 2018, eq. (14)). Note that we follow the MATLAB
            reference implementation and use 0.5 as a default value instead of the 0.9 that was
            proposed in Lu et al. 2018. Default: 0.5
        elevation_tif : Path or str, optional
            Path to a GeoTIFF file containing digital elevation model data (in m). If not
            specified, a topography at 0.1 degree resolution provided with CLIMADA is used.
            Default: None
        matlab_ref_mode : bool, optional
            This implementation is based on a (proprietary) reference implementation in MATLAB.
            However, some bug fixes have been applied in the CLIMADA implementation compared to the
            reference. If this parameter is True, do not apply the bug fixes, but reproduce the
            exact behavior of the reference implementation. Default: False
        max_w_foreground : float, optional
            The maximum value (in m/s) at which to clip the vertical velocity w before subtracting
            the background subsidence velocity w_rad. Default: 7.0
        min_c_drag : float, optional
            The drag coefficient is clipped to this minimum value (esp. over ocean). Default: 0.001
        q_950 : float, optional
            If the track data does not include "t600" values, assume this constant value of
            saturation specific humidity (in kg/kg) at 950 hPa. Default: 0.01
        res_radial_m : float, optional
            Resolution (in m) in radial direction. This is used for the computation of discrete
            derivatives of the horizontal wind fields and derived quantities. Default: 2000.0
        w_rad : float, optional
            Background subsidence velocity (in m/s) under radiative cooling. Default: 0.005
        wind_model : str, optional
            Parametric wind field model to use, see the `TropCyclone` class. Default: "ER11".

        Emanuel (2017): Assessing the present and future probability of Hurricane Harvey’s
        rainfall. Proceedings of the National Academy of Sciences 114(48): 12681–12684.
        https://doi.org/10.1073/pnas.1716222114

        Lu et al. (2018): Assessing Hurricane Rainfall Mechanisms Using a Physics-Based Model:
        Hurricanes Isabel (2003) and Irene (2011). Journal of the Atmospheric
        Sciences 75(7): 2337–2358. https://doi.org/10.1175/JAS-D-17-0264.1

        Feldmann et al. (2019): Estimation of Atlantic Tropical Cyclone Rainfall Frequency in the
        United States. Journal of Applied Meteorology and Climatology 58(8): 1853–1866.
        https://doi.org/10.1175/JAMC-D-19-0011.1

        Tuleya et al. (2007): Evaluation of GFDL and Simple Statistical Model Rainfall Forecasts
        for U.S. Landfalling Tropical Storms. Weather and Forecasting 22(1): 56–70.
        https://doi.org/10.1175/WAF972.1

        Zhu et al. (2013): Estimating tropical cyclone precipitation risk in Texas. Geophysical
        Research Letters 40(23): 6225–6230. https://doi.org/10.1002/2013GL058284

        Parameters
        ----------
        tracks : climada.hazard.TCTracks
            Tracks of storm events.
        centroids : Centroids, optional
            Centroids where to model TC. Default: global centroids at 360 arc-seconds resolution.
        pool : pathos.pool, optional
            Pool that will be used for parallel computation of rain fields. Default: None
        description : str, optional
            Description of the event set. Default: "".
        model : str, optional
            Parametric rain model to use: "R-CLIPER" (faster and requires less inputs, but
            much less accurate, statistical approach, Tuleya et al. 2007), "TCR" (physics-based
            approach, requires non-standard along-track variables, Zhu et al. 2013).
            Default: "R-CLIPER".
        model_kwargs: dict, optional
            If given, forward these kwargs to the selected model. Default: None
        ignore_distance_to_coast : boolean, optional
            If True, centroids far from coast are not ignored. Default: False.
        store_rainrates : boolean, optional
            If True, the Hazard object gets a list `rainrates` of sparse matrices. For each track,
            the rain rates (in mm/h) at each centroid and track position are stored in a sparse
            matrix of shape (npositions, ncentroids). Default: False.
        metric : str, optional
            Specify an approximation method to use for earth distances:

            * "equirect": Distance according to sinusoidal projection. Fast, but inaccurate for
              large distances and high latitudes.
            * "geosphere": Exact spherical distance. Much more accurate at all distances, but slow.

            Default: "equirect".
        intensity_thres : float, optional
            Rain amounts (in mm) below this threshold are stored as 0. Default: 0.1
        max_latitude : float, optional
            No rain calculation is done for centroids with latitude larger than this parameter.
            Default: 61
        max_dist_inland_km : float, optional
            No rain calculation is done for centroids with a distance (in km) to the coast larger
            than this parameter. Default: 1000
        max_dist_eye_km : float, optional
            No rain calculation is done for centroids with a distance (in km) to the
            TC center ("eye") larger than this parameter. Default: 300
        max_memory_gb : float, optional
            To avoid memory issues, the computation is done for chunks of the track sequentially.
            The chunk size is determined depending on the available memory (in GB). Note that this
            limit applies to each thread separately if a `pool` is used. Default: 8

        Returns
        -------
        TCRain
        """
        num_tracks = tracks.size
        if centroids is None:
            centroids = Centroids.from_base_grid(res_as=360, land=True)

        if not centroids.coord.size:
            centroids.set_meta_to_lat_lon()

        if ignore_distance_to_coast:
            # Select centroids with lat <= max_latitude
            coastal_idx = (np.abs(centroids.lat) <= max_latitude).nonzero()[0]
        else:
            # Select centroids which are inside max_dist_inland_km and lat <= max_latitude
            if not centroids.dist_coast.size:
                centroids.set_dist_coast()
            coastal_idx = ((centroids.dist_coast <= max_dist_inland_km * 1000)
                           & (np.abs(centroids.lat) <= max_latitude)).nonzero()[0]

        # Filter early with a larger threshold, but inaccurate (lat/lon) distances.
        # Later, there will be another filtering step with more accurate distances in km.
        max_dist_eye_deg = max_dist_eye_km / (
            u_const.ONE_LAT_KM * np.cos(np.radians(max_latitude))
        )

        # Restrict to coastal centroids within reach of any of the tracks
        t_lon_min, t_lat_min, t_lon_max, t_lat_max = tracks.get_bounds(deg_buffer=max_dist_eye_deg)
        t_mid_lon = 0.5 * (t_lon_min + t_lon_max)
        coastal_centroids = centroids.coord[coastal_idx]
        u_coord.lon_normalize(coastal_centroids[:, 1], center=t_mid_lon)
        coastal_idx = coastal_idx[((t_lon_min <= coastal_centroids[:, 1])
                                   & (coastal_centroids[:, 1] <= t_lon_max)
                                   & (t_lat_min <= coastal_centroids[:, 0])
                                   & (coastal_centroids[:, 0] <= t_lat_max))]

        LOGGER.info('Mapping %s tracks to %s coastal centroids.', str(tracks.size),
                    str(coastal_idx.size))
        if pool:
<<<<<<< HEAD
            chunksize = min(num_tracks // pool.ncpus, 1000)
            tc_haz_list = pool.map(
                cls._from_track, tracks.data,
                itertools.repeat(centroids, num_tracks),
                itertools.repeat(coastal_idx, num_tracks),
                itertools.repeat(model, num_tracks),
                itertools.repeat(model_kwargs, num_tracks),
                itertools.repeat(store_rainrates, num_tracks),
                itertools.repeat(metric, num_tracks),
                itertools.repeat(intensity_thres, num_tracks),
                itertools.repeat(max_dist_eye_km, num_tracks),
                itertools.repeat(max_memory_gb, num_tracks),
                chunksize=chunksize)
=======
            chunksize = max(min(num_tracks // pool.ncpus, 1000), 1)
            tc_haz = pool.map(cls._from_track, tracks.data,
                              itertools.repeat(centroids, num_tracks),
                              itertools.repeat(dist_degree, num_tracks),
                              itertools.repeat(intensity_thres, num_tracks),
                              chunksize=chunksize)
>>>>>>> e87362d7
        else:
            last_perc = 0
            tc_haz_list = []
            for track in tracks.data:
                perc = 100 * len(tc_haz_list) / len(tracks.data)
                if perc - last_perc >= 10:
                    LOGGER.info("Progress: %d%%", perc)
                    last_perc = perc
                tc_haz_list.append(
                    cls._from_track(track, centroids, coastal_idx,
                                    model=model, model_kwargs=model_kwargs,
                                    store_rainrates=store_rainrates,
                                    metric=metric, intensity_thres=intensity_thres,
                                    max_dist_eye_km=max_dist_eye_km,
                                    max_memory_gb=max_memory_gb))
            if last_perc < 100:
                LOGGER.info("Progress: 100%")

        LOGGER.debug('Concatenate events.')
        haz = cls.concat(tc_haz_list)
        haz.pool = pool
        haz.intensity_thres = intensity_thres
        LOGGER.debug('Compute frequency.')
        TropCyclone.frequency_from_tracks(haz, tracks.data)
        haz.tag.append(Tag(description=description))
        return haz

    @classmethod
    def _from_track(
        cls,
        track: xr.Dataset,
        centroids: Centroids,
        coastal_idx: np.ndarray,
        model: str = 'R-CLIPER',
        model_kwargs: Optional[dict] = None,
        store_rainrates: bool = False,
        metric: str = "equirect",
        intensity_thres: float = DEF_INTENSITY_THRES,
        max_dist_eye_km: float = DEF_MAX_DIST_EYE_KM,
        max_memory_gb: float = DEF_MAX_MEMORY_GB,
    ):
        """
        Generate a TC rain hazard object from a single track dataset

        Parameters
        ----------
        track : xr.Dataset
            Single tropical cyclone track.
        centroids : Centroids
            Centroids instance.
        coastal_idx : np.ndarray
            Indices of centroids close to coast.
        model : str, optional
            Parametric rain model to use: "R-CLIPER" (faster and requires less inputs, but
            much less accurate, statistical approach), "TCR" (physics-based approach, requires
            non-standard along-track variables). Default: "R-CLIPER".
        model_kwargs: dict, optional
            If given, forward these kwargs to the selected model. Default: None
        store_rainrates : boolean, optional
            If True, store rain rates (in mm/h). Default: False.
        metric : str, optional
            Specify an approximation method to use for earth distances: "equirect" (faster) or
            "geosphere" (more accurate). See `dist_approx` function in `climada.util.coordinates`.
            Default: "equirect".
        intensity_thres : float, optional
            Rain amounts (in mm) below this threshold are stored as 0. Default: 0.1
        max_dist_eye_km : float, optional
            No rain calculation is done for centroids with a distance (in km) to the TC
            center ("eye") larger than this parameter. Default: 300
        max_memory_gb : float, optional
            To avoid memory issues, the computation is done for chunks of the track sequentially.
            The chunk size is determined depending on the available memory (in GB). Default: 8

        Returns
        -------
        TCRain
        """
        intensity_sparse, rainrates_sparse = _compute_rain_sparse(
            track=track,
            centroids=centroids,
            coastal_idx=coastal_idx,
            model=model,
            model_kwargs=model_kwargs,
            store_rainrates=store_rainrates,
            metric=metric,
            intensity_thres=intensity_thres,
            max_dist_eye_km=max_dist_eye_km,
            max_memory_gb=max_memory_gb,
        )

        new_haz = cls(haz_type=HAZ_TYPE)
        new_haz.tag = Tag(file_name=f'Name: {track.name}')
        new_haz.intensity_thres = intensity_thres
        new_haz.intensity = intensity_sparse
        if store_rainrates:
            new_haz.rainrates = [rainrates_sparse]
        new_haz.units = 'mm'
        new_haz.centroids = centroids
        new_haz.event_id = np.array([1])
        new_haz.frequency = np.array([1])
        new_haz.event_name = [track.sid]
        new_haz.fraction = sparse.csr_matrix(new_haz.intensity.shape)
        # store first day of track as date
        new_haz.date = np.array([
            dt.datetime(track["time"].dt.year.values[0],
                        track["time"].dt.month.values[0],
                        track["time"].dt.day.values[0]).toordinal()
        ])
        new_haz.orig = np.array([track.orig_event_flag])
        new_haz.category = np.array([track.category])
        new_haz.basin = [str(track["basin"].values[0])]
        return new_haz

def _compute_rain_sparse(
    track: xr.Dataset,
    centroids: Centroids,
    coastal_idx: np.ndarray,
    model: str = 'R-CLIPER',
    model_kwargs: Optional[dict] = None,
    store_rainrates: bool = False,
    metric: str = "equirect",
    intensity_thres: float = DEF_INTENSITY_THRES,
    max_dist_eye_km: float = DEF_MAX_DIST_EYE_KM,
    max_memory_gb: float = DEF_MAX_MEMORY_GB,
) -> Tuple[sparse.csr_matrix, Optional[sparse.csr_matrix]]:
    """Version of `compute_rain` that returns sparse matrices and limits memory usage

    Parameters
    ----------
    track : xr.Dataset
        Single tropical cyclone track.
    centroids : Centroids
        Centroids instance.
    coastal_idx : np.ndarray
        Indices of centroids close to coast.
    model : str, optional
        Parametric rain model to use: "R-CLIPER" (faster and requires less inputs, but
        much less accurate, statistical approach), "TCR" (physics-based approach, requires
        non-standard along-track variables). Default: "R-CLIPER".
    model_kwargs: dict, optional
        If given, forward these kwargs to the selected model. Default: None
    store_rainrates : boolean, optional
        If True, store rain rates. Default: False.
    metric : str, optional
        Specify an approximation method to use for earth distances: "equirect" (faster) or
        "geosphere" (more accurate). See `dist_approx` function in `climada.util.coordinates`.
        Default: "equirect".
    intensity_thres : float, optional
        Wind speeds (in m/s) below this threshold are stored as 0. Default: 17.5
    max_dist_eye_km : float, optional
        No rain calculation is done for centroids with a distance (in km) to the TC
        center ("eye") larger than this parameter. Default: 300
    max_memory_gb : float, optional
        To avoid memory issues, the computation is done for chunks of the track sequentially.
        The chunk size is determined depending on the available memory (in GB). Default: 8

    Raises
    ------
    ValueError

    Returns
    -------
    intensity : csr_matrix
        Total amount of rain (in mm) in each centroid over the whole storm life time.
    rainrates : csr_matrix or None
        If store_rainrates is True, the rain rates at each centroid and track position
        are stored in a sparse matrix of shape (npositions,  ncentroids ).
        If store_rainrates is False, `None` is returned.
    """
    model_kwargs = {} if model_kwargs is None else model_kwargs

    try:
        mod_id = MODEL_RAIN[model]
    except KeyError as err:
        raise ValueError(f'Model not implemented: {model}.') from err

    ncentroids = centroids.coord.shape[0]
    coastal_centr = centroids.coord[coastal_idx]
    npositions = track.sizes["time"]
    rainrates_shape = (npositions, ncentroids)
    intensity_shape = (1, ncentroids)

    # start with the assumption that no centroids are within reach
    rainrates_sparse = (
        sparse.csr_matrix(([], ([], [])), shape=rainrates_shape)
        if store_rainrates else None
    )
    intensity_sparse = sparse.csr_matrix(([], ([], [])), shape=intensity_shape)

    # The TCR model requires at least three track positions because both forward and backward
    # differences in time are used.
    if npositions == 0 or model == "TCR" and npositions < 3:
        return intensity_sparse, rainrates_sparse

    # convert track variables to SI units
    si_track = _track_to_si_with_q_and_shear(track, metric=metric, **model_kwargs)
    t_lat, t_lon = si_track["lat"].values, si_track["lon"].values

    # normalize longitudinal coordinates of centroids
    u_coord.lon_normalize(coastal_centr[:, 1], center=si_track.attrs["mid_lon"])

    # Restrict to the bounding box of the whole track first (this can already reduce the number of
    # centroids that are considered by a factor larger than 30).
    max_dist_eye_lat = max_dist_eye_km / u_const.ONE_LAT_KM
    max_dist_eye_lon = max_dist_eye_km / (
        u_const.ONE_LAT_KM * np.cos(np.radians(
            np.fmin(89.999, np.abs(coastal_centr[:, 0]) + max_dist_eye_lat)
        ))
    )
    coastal_idx = coastal_idx[
        (t_lat.min() - coastal_centr[:, 0] <= max_dist_eye_lat)
        & (coastal_centr[:, 0] - t_lat.max() <= max_dist_eye_lat)
        & (t_lon.min() - coastal_centr[:, 1] <= max_dist_eye_lon)
        & (coastal_centr[:, 1] - t_lon.max() <= max_dist_eye_lon)
    ]
    coastal_centr = centroids.coord[coastal_idx]

    # restrict to centroids within rectangular bounding boxes around track positions
    track_centr_msk = get_close_centroids(
        t_lat, t_lon, coastal_centr, max_dist_eye_km, metric=metric,
    )
    coastal_idx = coastal_idx[track_centr_msk.any(axis=0)]
    coastal_centr = centroids.coord[coastal_idx]
    nreachable = coastal_centr.shape[0]
    if nreachable == 0:
        return intensity_sparse, rainrates_sparse

    # the total memory requirement in GB if we compute everything without chunking:
    # 8 Bytes per entry (float64), 25 arrays
    total_memory_gb = npositions * nreachable * 8 * 25 / 1e9
    if total_memory_gb > max_memory_gb and npositions > 3:
        # If the number of positions is down to 3 already, we do not split any further. In that
        # case, we just take the risk and try to do the computation anyway. It might still work
        # since we have only computed an upper bound for the number of affected centroids.

        # Split the track into chunks, compute the result for each chunk, and combine:
        return _compute_rain_sparse_chunked(
            track_centr_msk,
            track,
            centroids,
            coastal_idx,
            model=model,
            model_kwargs=model_kwargs,
            store_rainrates=store_rainrates,
            metric=metric,
            intensity_thres=intensity_thres,
            max_dist_eye_km=max_dist_eye_km,
            max_memory_gb=max_memory_gb,
        )

    rainrates, reachable_centr_idx = compute_rain(
        si_track,
        coastal_centr,
        mod_id,
        model_kwargs=model_kwargs,
        metric=metric,
        max_dist_eye_km=max_dist_eye_km,
    )
    reachable_coastal_centr_idx = coastal_idx[reachable_centr_idx]
    npositions = rainrates.shape[0]

    # obtain total rainfall in mm by multiplying by time step size (in hours) and summing up
    intensity = (rainrates * track["time_step"].values[:, None]).sum(axis=0)

    intensity[intensity < intensity_thres] = 0
    intensity_sparse = sparse.csr_matrix(
        (intensity, reachable_coastal_centr_idx, [0, intensity.size]),
        shape=intensity_shape)
    intensity_sparse.eliminate_zeros()

    rainrates_sparse = None
    if store_rainrates:
        n_reachable_coastal_centr = reachable_coastal_centr_idx.size
        indices = np.broadcast_to(
            reachable_coastal_centr_idx[None],
            (npositions, n_reachable_coastal_centr),
        ).ravel()
        indptr = np.arange(npositions + 1) * n_reachable_coastal_centr
        rainrates_sparse = sparse.csr_matrix((rainrates.ravel(), indices, indptr),
                                              shape=rainrates_shape)
        rainrates_sparse.eliminate_zeros()

    return intensity_sparse, rainrates_sparse

def _compute_rain_sparse_chunked(
    track_centr_msk: np.ndarray,
    track: xr.Dataset,
    *args,
    max_memory_gb: float = DEF_MAX_MEMORY_GB,
    **kwargs,
) -> Tuple[sparse.csr_matrix, Optional[sparse.csr_matrix]]:
    """Call `_compute_rain_sparse` for chunks of the track and re-assemble the results

    Parameters
    ----------
    track_centr_msk : np.ndarray
        Each row is a mask that indicates the centroids within reach for one track position.
    track : xr.Dataset
        Single tropical cyclone track.
    max_memory_gb : float, optional
        Maximum memory requirements (in GB) for the computation of a single chunk of the track.
        Default: 8
    args, kwargs :
        The remaining arguments are passed on to `_compute_rain_sparse`.

    Returns
    -------
    intensity, rainrates :
        See `_compute_rain_sparse` for a description of the return values.
    """
    npositions = track.sizes["time"]
    # The memory requirements for each track position are estimated for the case of 25 arrays
    # containing `nreachable` float64 (8 Byte) values each. The chunking is only relevant in
    # extreme cases with a very high temporal and/or spatial resolution.
    max_nreachable = max_memory_gb * 1e9 / (8 * 25 * npositions)
    split_pos = [0]
    chunk_size = 3
    while split_pos[-1] + chunk_size < npositions:
        chunk_size += 1
        # create overlap between consecutive chunks
        chunk_start = max(0, split_pos[-1] - 2)
        chunk_end = chunk_start + chunk_size
        nreachable = track_centr_msk[chunk_start:chunk_end].any(axis=0).sum()
        if nreachable > max_nreachable:
            split_pos.append(chunk_end - 1)
            chunk_size = 3
    split_pos.append(npositions)

    intensity = []
    rainrates = []
    for prev_chunk_end, chunk_end in zip(split_pos[:-1], split_pos[1:]):
        chunk_start = max(0, prev_chunk_end - 2)
        inten, rainr = _compute_rain_sparse(
            track.isel(time=slice(chunk_start, chunk_end)), *args,
            max_memory_gb=max_memory_gb, **kwargs,
        )
        intensity.append(inten)
        rainrates.append(rainr)

    intensity = sparse.csr_matrix(sparse.vstack(intensity).max(axis=0))
    if rainrates[0] is not None:
        # eliminate the overlap between consecutive chunks
        rainrates = (
            [rainrates[0][:-1, :]]
            + [rainr[1:-1, :] for rainr in rainrates[1:-1]]
            + [rainrates[-1][1:, :]]
        )
        rainrates = sparse.vstack(rainrates, format="csr")
    return intensity, rainrates

def compute_rain(
    si_track: xr.Dataset,
    centroids: np.ndarray,
    model: int,
    model_kwargs: Optional[dict] = None,
    metric: str = "equirect",
    max_dist_eye_km: float = DEF_MAX_DIST_EYE_KM,
) -> Tuple[np.ndarray, np.ndarray]:
    """Compute rain rate (in mm/h) of the tropical cyclone

    In a first step, centroids within reach of the track are determined so that rain rates will
    only be computed and returned for those centroids. Still, since computing the distance of
    the storm center to the centroids is computationally expensive, make sure to pre-filter the
    centroids and call this function only for those centroids that are potentially affected.

    Parameters
    ----------
    si_track : xr.Dataset
        Output of `tctrack_to_si`. Which data variables are used in the computation of the rain
        rates depends on the selected model.
    centroids : np.ndarray with two dimensions
        Each row is a centroid [lat, lon].
        Centroids that are not within reach of the track are ignored.
    model : int
        TC rain model selection according to MODEL_RAIN.
    model_kwargs: dict, optional
        If given, forward these kwargs to the selected model. Default: None
    metric : str, optional
        Specify an approximation method to use for earth distances: "equirect" (faster) or
        "geosphere" (more accurate). See `dist_approx` function in `climada.util.coordinates`.
        Default: "equirect".
    max_dist_eye_km : float, optional
        No rain calculation is done for centroids with a distance (in km) to the TC center
        ("eye") larger than this parameter. Default: 300

    Returns
    -------
    rainrates : np.ndarray of shape (npositions, nreachable)
        Rain rates for each track position on those centroids within reach of the TC track.
    reachable_centr_idx : np.ndarray of shape (nreachable,)
        List of indices of input centroids within reach of the TC track.
    """
    model_kwargs = {} if model_kwargs is None else model_kwargs

    # start with the assumption that no centroids are within reach
    npositions = si_track.sizes["time"]
    reachable_centr_idx = np.zeros((0,), dtype=np.int64)
    rainrates = np.zeros((npositions, 0), dtype=np.float64)

    # exclude centroids that are too far from or too close to the eye
    d_centr = _centr_distances(si_track, centroids, metric=metric, **model_kwargs)
    close_centr_msk = (d_centr[""] <= max_dist_eye_km * KM_TO_M) & (d_centr[""] > 1)
    if not np.any(close_centr_msk):
        return rainrates, reachable_centr_idx

    # restrict to the centroids that are within reach of any of the positions
    track_centr_msk = close_centr_msk.any(axis=0)
    track_centr = centroids[track_centr_msk]
    close_centr_msk = close_centr_msk[:, track_centr_msk]
    d_centr = {key: d[:, track_centr_msk, ...] for key, d in d_centr.items()}

    if model == MODEL_RAIN["R-CLIPER"]:
        rainrates = _rcliper(si_track, d_centr[""], close_centr_msk, **model_kwargs)
    elif model == MODEL_RAIN["TCR"]:
        rainrates = _tcr(si_track, track_centr, d_centr, close_centr_msk, **model_kwargs)
    else:
        raise NotImplementedError
    [reachable_centr_idx] = track_centr_msk.nonzero()
    return rainrates, reachable_centr_idx

def _track_to_si_with_q_and_shear(
    track: xr.Dataset,
    metric: str = "equirect",
    q_950: float = 0.01,
    matlab_ref_mode: bool = False,
    **_kwargs,
) -> xr.Dataset:
    """Convert track data to SI units and add Q (humidity) and vshear variables

    If the track data set does not contain the "q950" variable, but "t600", we compute the humidity
    assuming a moist adiabatic lapse rate (see `_qs_from_t_diff_level`).

    If the track data set does not contain the "vshear" variable, but "v850", we compute the wind
    shear based on the Beta Advection Model (BAM):

      v_trans = 0.8 * v850 + 0.2 * v250 + v_beta
      => 5 * (v_trans - v_beta - v850) v250 - v850 =: v_shear

    Paramaters
    ----------
    track : xr.Dataset
        TC track data.
    metric : str, optional
        Specify an approximation method to use for earth distances: "equirect" (faster) or
        "geosphere" (more accurate). See `dist_approx` function in `climada.util.coordinates`.
        Default: "equirect".
    q_950 : float, optional
        If the track data does not include "t600" values, assume this constant value of saturation
        specific humidity (in kg/kg) at 950 hPa. Default: 0.01
    matlab_ref_mode : bool, optional
        Do not apply the fixes to the reference MATLAB implementation. Default: False
    _kwargs : dict
        Additional kwargs are ignored.

    Returns
    -------
    xr.Dataset
    """
    si_track = tctrack_to_si(track, metric=metric)

    if "q950" in track.variables:
        si_track["q950"] = track["q950"].copy()
    elif "t600" not in track.variables:
        si_track["q950"] = ("time", np.full_like(si_track["lat"].values, q_950))
    else:
        # Note that we follow the MATLAB reference in computing Q at 950 hPa as opposed to the
        # pressure level used in Lu et al. 2018 (900 hPa)
        pres_in = 600
        pres_out = 950
        si_track["q950"] = ("time", _qs_from_t_diff_level(
            track["t600"].values,
            si_track["vmax"].values,
            pres_in,
            pres_out,
            matlab_ref_mode=matlab_ref_mode,
        ))

    if "ushear" in track.variables:
        si_track["vshear"] = (["time", "component"], (
            np.stack([track[f"{d}shear"].values.copy() for d in ["v", "u"]], axis=1)
        ))
    elif "u850" in track.variables:
        si_track["v850"] = (["time", "component"], (
            np.stack([track[f"{d}850"].values.copy() for d in ["v", "u"]], axis=1)
        ))

        # v_drift (or v_beta) is set to be a 1.4 m/s drift in meridional direction (away from the
        # equator), because that's the value used in the proprietary synthetic track generator by
        # WindRiskTech. Note, however, that a value of 2.5 m/s seems to be more common in the
        # literature (e.g. Emanuel et al. 2006 or Lee et al. 2018).
        v_beta_lat = 1.4
        si_track["vdrift"] = xr.zeros_like(si_track["v850"])
        si_track["vdrift"].values[:, 0] = (
            v_beta_lat
            * si_track.attrs["latsign"]
            * np.cos(np.radians(si_track["lat"].values))
        )
        si_track["vshear"] = 5 * (si_track["vtrans"] - si_track["vdrift"] - si_track["v850"])

    return si_track

def _centr_distances(
    si_track: xr.Dataset,
    centroids: np.ndarray,
    metric: str = "equirect",
    res_radial_m: float = 2000.0,
    **_kwargs,
) -> dict:
    """Compute distances of centroids to storm locations required for `_compute_vertical_velocity`

    In addition to the distances to the centroids, the distances to staggered centroid locations,
    as well as the unit vectors pointing from the storm center to each centroid are returned.

    Parameters
    ----------
    si_track : xr.Dataset
        TC track data in SI units, see `tctrack_to_si`.
    centroids : ndarray
        Each row is a pair of lat/lon coordinates.
    metric : str, optional
        Approximation method to use for earth distances: "equirect" (faster) or "geosphere" (more
        accurate). See `dist_approx` function in `climada.util.coordinates`.
        Default: "equirect".
    res_radial_m : float, optional
        Spatial resolution (in m) in radial direction. Default: 2000
    _kwargs : dict
        Additional keyword arguments are ignored.

    Returns
    -------
    dict
    """
    # d_centr : Distance (in m) from eyes to centroids .
    # v_centr : Vector pointing from storm center to centroids. The directional components are
    #           lat-lon, i. e. the y (meridional) direction is listed first.
    [d_centr], [v_centr] = u_coord.dist_approx(
        si_track["lat"].values[None], si_track["lon"].values[None],
        centroids[None, :, 0], centroids[None, :, 1],
        log=True, normalize=False, method=metric, units="m")

    return {
        "": d_centr,
        "+": d_centr + res_radial_m,
        "-": np.fmax(0, d_centr - res_radial_m),
        "+h": d_centr + 0.5 * res_radial_m,
        "-h": np.fmax(0, d_centr - 0.5 * res_radial_m),
        "dir": v_centr / np.fmax(1e-3, d_centr[:, :, None]),
    }

def _rcliper(
    si_track: xr.Dataset,
    d_centr: np.ndarray,
    close_centr: np.ndarray,
) -> np.ndarray:
    """Compute rain rate (in mm/h) from maximum wind speeds using the R-CLIPER model

    The model is defined in equations (3)-(5) and Table 2 (NHC) in the following publication:

    Tuleya et al. (2007): Evaluation of GFDL and Simple Statistical Model Rainfall Forecasts for
    U.S. Landfalling Tropical Storms. Weather and Forecasting 22(1): 56–70.
    https://doi.org/10.1175/WAF972.1

    Parameters
    ----------
    si_track : xr.Dataset
        Output of `tctrack_to_si`. Only the "vmax" data variable is used.
    d_centr : np.ndarray of shape (npositions, ncentroids)
        Distance (in m) between centroids and track positions.
    close_centr : np.ndarray of shape (npositions, ncentroids)
        For each track position one row indicating which centroids are within reach.

    Returns
    -------
    ndarray of shape (npositions, ncentroids)
    """
    rainrate = np.zeros_like(d_centr)
    d_centr, v_max = [
        ar[close_centr] for ar in np.broadcast_arrays(
            d_centr, si_track["vmax"].values[:, None],
        )
    ]

    # bias-adjusted coefficients from Tuleya et al. 2007, Table 2 (NHC)
    # a1, a2, b1, b2 are in "inch per day" units
    # a3, a4, b3, b4 are in "km" units
    a1 = -1.10
    a2 = -1.60
    a3 = 64.5
    a4 = 150.0
    b1 = 3.96
    b2 = 4.80
    b3 = -13.0
    b4 = -16.0

    # u_norm : normalized maximum winds (unitless)
    u_norm = 1. + (v_max / KN_TO_MS - 35.) / 33.

    # rainr_0 : rain rate at r=0 (in "inch per day")
    rainr_0 = a1 + b1 * u_norm

    # rainr_m : rain rate at r=rad_m (in "inch per day")
    rainr_m = a2 + b2 * u_norm

    # rad_m : radial extent of the inner core (in km)
    rad_m = a3 + b3 * u_norm

    # rad_e : measure of the radial extent of the TC rain field (in km)
    rad_e = a4 + b4 * u_norm

    # convert radii to km
    d_centr_km = d_centr / KM_TO_M

    rainrate_close = np.zeros_like(d_centr)

    # rain rate inside and outside of inner core
    msk = (d_centr_km <= rad_m)
    rainrate_close[msk] = (
        rainr_0[msk] + (rainr_m[msk] - rainr_0[msk]) * (d_centr_km[msk] / rad_m[msk])
    )
    msk = ~msk
    rainrate_close[msk] = rainr_m[msk] * np.exp(-(d_centr_km[msk] - rad_m[msk]) / rad_e[msk])

    rainrate_close[np.isnan(rainrate_close)] = 0
    rainrate_close[rainrate_close < 0] = 0

    # convert from "inch per day" to mm/h
    rainrate_close *= IN_TO_MM / D_TO_H

    rainrate[close_centr] = rainrate_close
    return rainrate

def _tcr(
    si_track: xr.Dataset,
    centroids: np.ndarray,
    d_centr: dict,
    close_centr: np.ndarray,
    e_precip: float = 0.5,
    **kwargs,
) -> np.ndarray:
    """Compute rain rate (in mm/h) using the TCR model

    This follows the TCR model that was used by Zhu et al. 2013 and Emanuel 2017 for the first time
    and documented in Lu et al. 2018. This implementation includes improvements proposed by
    Feldmann et al. 2019:

    Zhu et al. (2013): Estimating tropical cyclone precipitation risk in Texas. Geophysical
    Research Letters 40(23): 6225–6230. https://doi.org/10.1002/2013GL058284

    Emanuel (2017): Assessing the present and future probability of Hurricane Harvey’s rainfall.
    Proceedings of the National Academy of Sciences 114(48): 12681–12684.
    https://doi.org/10.1073/pnas.1716222114

    Lu et al. (2018): Assessing Hurricane Rainfall Mechanisms Using a Physics-Based Model:
    Hurricanes Isabel (2003) and Irene (2011). Journal of the Atmospheric
    Sciences 75(7): 2337–2358. https://doi.org/10.1175/JAS-D-17-0264.1

    Feldmann et al. (2019): Estimation of Atlantic Tropical Cyclone Rainfall Frequency in the
    United States. Journal of Applied Meteorology and Climatology 58(8): 1853–1866.
    https://doi.org/10.1175/JAMC-D-19-0011.1

    Parameters
    ----------
    si_track : xr.Dataset
        Output of `tctrack_to_si`. Which data variables are used in the computation of the rain
        rates depends on the selected wind model.
    d_centr : dict
        Output of `_centr_distances`.
    close_centr : np.ndarray of shape (npositions, ncentroids)
        For each track position one row indicating which centroids are within reach.
    e_precip : float, optional
        Precipitation efficiency (unitless), the fraction of the vapor flux falling to the surface
        as rainfall (Lu et al. 2018, eq. (14)). Note that we follow the MATLAB reference
        implementation and use 0.5 as a default value instead of the 0.9 that was proposed in
        Lu et al. 2018. Default: 0.5
    kwargs :
        The remaining arguments are passed on to _compute_vertical_velocity.

    Returns
    -------
    ndarray of shape (npositions, ncentroids)
    """
    # w is of shape (ntime, ncentroids)
    w = _compute_vertical_velocity(si_track, centroids, d_centr, close_centr, **kwargs)

    # derive vertical vapor flux wq by multiplying with saturation specific humidity Q950
    wq = si_track["q950"].values[:, None] * w

    # convert rainrate from "meters per second" to "milimeters per hour"
    rainrate = (M_TO_MM * H_TO_S) * e_precip * RHO_A_OVER_RHO_L * wq

    return rainrate

def _compute_vertical_velocity(
    si_track: xr.Dataset,
    centroids: np.ndarray,
    d_centr: dict,
    close_centr: np.ndarray,
    wind_model: str = "ER11",
    elevation_tif: Optional[Union[str, Path]] = None,
    c_drag_tif: Optional[Union[str, Path]] = None,
    w_rad: float = 0.005,
    res_radial_m: float = 2000.0,
    min_c_drag: float = 0.001,
    max_w_foreground: float = 7.0,
    matlab_ref_mode: bool = False,
) -> np.ndarray:
    """Compute the vertical wind velocity at locations along a tropical cyclone track

    This implements eqs. (6)-(13) from:

    Lu et al. (2018): Assessing Hurricane Rainfall Mechanisms Using a Physics-Based Model:
    Hurricanes Isabel (2003) and Irene (2011). Journal of the Atmospheric
    Sciences 75(7): 2337–2358. https://doi.org/10.1175/JAS-D-17-0264.1

    with improvements from:

    Feldmann et al. (2019): Estimation of Atlantic Tropical Cyclone Rainfall Frequency in the
    United States. Journal of Applied Meteorology and Climatology 58(8): 1853–1866.
    https://doi.org/10.1175/JAMC-D-19-0011.1

    Parameters
    ----------
    si_track : xr.Dataset
        Output of `tctrack_to_si`. Which data variables are used depends on the wind model.
    centroids : ndarray
        Each row is a pair of lat/lon coordinates.
    d_centr : ndarray of shape (npositions, ncentroids)
        Distances from storm centers to centroids.
    close_centr : np.ndarray of shape (npositions, ncentroids)
        For each track position one row indicating which centroids are within reach.
    wind_model : str, optional
        Parametric wind field model to use, see TropCyclone. Default: "ER11".
    elevation_tif : Path or str, optional
        Path to a GeoTIFF file containing digital elevation model data (in m). If not specified, a
        topography at 0.1 degree resolution provided with CLIMADA is used. Default: None
    c_drag_tif : Path or str, optional
        Path to a GeoTIFF file containing gridded drag coefficients (bottom friction). If not
        specified, an ERA5-based data set provided with CLIMADA is used. Default: None
    w_rad : float, optional
        Background subsidence velocity (in m/s) under radiative cooling. Default: 0.005
    res_radial_m : float, optional
        Spatial resolution (in m) in radial direction. Default: 2000
    min_c_drag : float, optional
        The drag coefficient is clipped to this minimum value (esp. over ocean). Default: 0.001
    max_w_foreground : float, optional
        The maximum value (in m/s) at which to clip the vertical velocity w before subtracting the
        background subsidence velocity w_rad. The default value is taken from the MATLAB reference
        implementation. Default: 7.0
    matlab_ref_mode : bool, optional
        Do not apply the fixes to the reference MATLAB implementation. Default: False

    Returns
    -------
    ndarray of shape (ntime, ncentroids)
    """
    h_winds = _horizontal_winds(
        si_track, d_centr, close_centr, MODEL_VANG[wind_model], matlab_ref_mode=matlab_ref_mode,
    )

    # Currently, the `close_centr` mask is ignored in the computation of the components, but it is
    # applied only afterwards. This is because it seems like the code readability would suffer a
    # lot from this. However, this might be one aspect where computational performance can be
    # improved in the future.
    w = np.zeros_like(d_centr[""])

    w_f_plus_w_t = _w_frict_stretch(
        si_track, d_centr, h_winds, centroids,
        res_radial_m=res_radial_m, c_drag_tif=c_drag_tif, min_c_drag=min_c_drag,
    )[close_centr]

    w_h = _w_topo(si_track, d_centr, h_winds, centroids, elevation_tif=elevation_tif)[close_centr]

    w_s = _w_shear(si_track, d_centr, h_winds, res_radial_m=res_radial_m)[close_centr]

    w[close_centr] = np.fmax(np.fmin(w_f_plus_w_t + w_h + w_s, max_w_foreground) - w_rad, 0)
    return w

def _horizontal_winds(
    si_track: xr.Dataset,
    d_centr: dict,
    close_centr: np.ndarray,
    model: int,
    matlab_ref_mode: bool = False,
) -> dict:
    """Compute all horizontal wind speed variables required for `_compute_vertical_velocity`

    Wind speeds are not only computed on the given centroids and for the given times, but also at
    staggered locations for further use in finite difference computations.

    Parameters
    ----------
    si_track : xr.Dataset
        Output of `tctrack_to_si`. Which data variables are used depends on the wind model.
    d_centr : dict
        Output of `_centr_distances`.
    close_centr : np.ndarray of shape (npositions, ncentroids)
        For each track position one row indicating which centroids are within reach.
    model : int
        Wind profile model selection according to MODEL_VANG.
    matlab_ref_mode : bool, optional
        Do not apply the fixes to the reference MATLAB implementation. Default: False

    Returns
    -------
    dict
    """
    ntime = si_track.sizes["time"]
    ncentroids = d_centr[""].shape[1]

    # all of the following are in meters per second:
    winds = {
        # the cyclostrophic wind direction, the meridional direction is listed first!
        "dir": (
            si_track.attrs["latsign"]
            * np.array([1.0, -1.0])[..., :]
            * d_centr["dir"][:, :, ::-1]
        ),
        # radial windprofile without influence from coriolis force
        "nocoriolis": _windprofile(
            si_track, d_centr[""], close_centr, model,
            cyclostrophic=True, matlab_ref_mode=matlab_ref_mode,
        ),
    }
    # winds['r±,t±'] : radial windprofile with offset in radius and/or time
    steps = ["", "+", "-"]
    for rstep in steps:
        for tstep in steps:
            result = np.zeros((ntime, ncentroids))
            if tstep == "":
                result[:, :] = _windprofile(
                    si_track, d_centr[rstep], close_centr, model,
                    cyclostrophic=False, matlab_ref_mode=matlab_ref_mode,
                )
            else:
                # NOTE: For the computation of time derivatives, the eye of the storm is held
                #       fixed while only the wind profile varies (see MATLAB code)
                sl = slice(2, None) if tstep == "+" else slice(None, -2)
                result[1:-1, :] = _windprofile(
                    si_track.isel(time=sl), d_centr[rstep][1:-1], close_centr[1:-1], model,
                    cyclostrophic=False, matlab_ref_mode=matlab_ref_mode,
                )
            winds[f"r{rstep},t{tstep}"] = result

    # winds['r±h,t'] : radial windprofile with half-sized offsets in radius
    for rstep in ["+", "-"]:
        winds[f"r{rstep}h,t"] = 0.5 * (winds["r,t"] + winds[f"r{rstep},t"])

    return winds

def _windprofile(
    si_track: xr.Dataset,
    d_centr: dict,
    close_centr: np.ndarray,
    model: int,
    cyclostrophic: bool = False,
    matlab_ref_mode: bool = False,
) -> np.ndarray:
    """Compute (absolute) angular wind speeds according to a parametric wind profile

    Wrapper around `compute_angular_windspeeds` (from climada.trop_cyclone) that adjusts the
    Coriolis parameter if matlab_ref_mode is True.

    Parameters
    ----------
    si_track : xr.Dataset
        Output of `tctrack_to_si`. Which data variables are used depends on the wind model.
    d_centr : ndarray of shape (npositions, ncentroids)
        Distances from storm centers to centroids.
    close_centr : np.ndarray of shape (npositions, ncentroids)
        For each track position one row indicating which centroids are within reach.
    model : int
        Wind profile model selection according to MODEL_VANG.
    cyclostrophic : bool, optional
        If True, don't apply the influence of the Coriolis force (set the Coriolis terms to 0).
        Default: False
    matlab_ref_mode : bool, optional
        Do not apply the fixes to the reference MATLAB implementation. Default: False

    Returns
    -------
    ndarray of shape (npositions, ncentroids)
    """
    if matlab_ref_mode:
        # Following formula (2) and the remark in Section 3 of Emanuel & Rotunno (2011), the
        # Coriolis parameter is chosen to be 5e-5 (independent of latitude) in the MATLAB
        # implementation.
        si_track = si_track.copy(deep=True)
        si_track["cp"].values[:] = 5e-5
    return compute_angular_windspeeds(
        si_track, d_centr, close_centr, model, cyclostrophic=cyclostrophic,
    )

def _w_shear(
    si_track: xr.Dataset,
    d_centr: dict,
    h_winds: dict,
    res_radial_m: float = 2000.0,
) -> np.ndarray:
    """Compute the shear component of the vertical wind velocity

    This implements eq. (12) from:

    Lu et al. (2018): Assessing Hurricane Rainfall Mechanisms Using a Physics-Based Model:
    Hurricanes Isabel (2003) and Irene (2011). Journal of the Atmospheric
    Sciences 75(7): 2337–2358. https://doi.org/10.1175/JAS-D-17-0264.1

    Parameters
    ----------
    si_track : xr.Dataset
        Output of `tctrack_to_si`. The data variables used by this function are "cp" and "vshear".
        If the "vshear" variable is not available, the result is 0 everywhere.
    d_centr : dict
        Output of `_centr_distances`.
    h_winds : dict
        Output of `_horizontal_winds`.
    res_radial_m : float, optional
        Spatial resolution (in m) in radial direction. Default: 2000

    Returns
    -------
    ndarray of shape (ntime, ncentroids)
    """
    if "vshear" not in si_track.variables:
        return np.zeros_like(h_winds["r,t"])

    # fac_scalar : scalar factor from eq. (12) in Lu et al. 2018:
    #                 g / (cp * (Ts - Tt) * (1 - ep) * N**2
    #              g : gravitational acceleration (10 m*s**-2)
    #              cp : isobaric specific heat of dry air (1000 J*(kg*K)**-1)
    #              Ts - Tt : difference between surface and tropopause temperature (100 K)
    #              ep : precipitation efficiency (0.5)
    #              N : buoyancy frequency for dry air (2e-2 s**-1)
    # While Lu et al. 2018 assume a factor of 0.5, we follow the MATLAB reference implementation
    # and use a factor of 1.0 because the precipitation efficiency (ep) is higher (0.75 instead
    # of 0.5) in the TC than in the normal tropical environment.
    fac_scalar = 1.0

    fac = fac_scalar * (
        si_track["cp"].values[:, None]
        + h_winds["r,t"] / (1 + d_centr[""])
        + (h_winds["r+,t"] - h_winds["r-,t"]) / (2.0 * res_radial_m)
    )

    return h_winds["nocoriolis"] * fac * (
        d_centr["dir"] * si_track["vshear"].values[:, None, :]
    ).sum(axis=-1)

def _w_topo(
    si_track: xr.Dataset,
    d_centr: dict,
    h_winds: dict,
    centroids: np.ndarray,
    elevation_tif: Optional[Union[str, Path]] = None,
) -> np.ndarray:
    """Compute the topographic component w_h of the vertical wind velocity

    This implements eq. (7) from:

    Lu et al. (2018): Assessing Hurricane Rainfall Mechanisms Using a Physics-Based Model:
    Hurricanes Isabel (2003) and Irene (2011). Journal of the Atmospheric
    Sciences 75(7): 2337–2358. https://doi.org/10.1175/JAS-D-17-0264.1

    Parameters
    ----------
    si_track : xr.Dataset
        Output of `tctrack_to_si`. Only the "vtrans" data variable is used by this function.
    d_centr : dict
        Output of `_centr_distances`.
    h_winds : dict
        Output of `_horizontal_winds`.
    centroids : ndarray
        Each row is a pair of lat/lon coordinates.
    elevation_tif : Path or str, optional
        Path to a GeoTIFF file containing digital elevation model data (in m). If not specified, a
        topography at 0.1 degree resolution provided with CLIMADA is used. Default: None

    Returns
    -------
    ndarray of shape (ntime, ncentroids)
    """
    if elevation_tif is None:
        elevation_tif = DEF_ELEVATION_TIF

    # Note that the gradient of the raster products is smoothed (as in the reference MATLAB
    # implementation), even though it should be piecewise constant since the data itself is read
    # with bilinear interpolation.
    h, h_grad = u_coord.read_raster_sample_with_gradients(
        elevation_tif, centroids[:, 0], centroids[:, 1], method=("linear", "linear"),
    )

    # only consider interaction with terrain over land
    mask_onland = (h > -1)
    h[~mask_onland] = -1
    h_grad[~mask_onland, :] *= 0

    # reduce effect of translation speed and orography outside of storm core
    vtrans_red = si_track["vtrans"].values[:, None, :] * (
        np.clip((300 * KM_TO_M - d_centr[""]) / (50 * KM_TO_M), 0, 1)[:, :, None]
    )
    h_grad_red = h_grad[None, :, :] * (
        np.clip((150 * KM_TO_M - d_centr[""]) / (30 * KM_TO_M), 0.2, 0.6)[:, :, None]
    )
    return (
        (vtrans_red + h_winds["nocoriolis"][..., None] * h_winds["dir"]) * h_grad_red
    ).sum(axis=-1)

def _w_frict_stretch(
    si_track: xr.Dataset,
    d_centr: dict,
    h_winds: dict,
    centroids: np.ndarray,
    res_radial_m: float = 2000.0,
    c_drag_tif: Optional[Union[str, Path]] = None,
    min_c_drag: float = 0.001,
) -> np.ndarray:
    """Compute the sum of the frictional and stretching components w_f and w_t

    This implements eq. (6) and (11) from:

    Lu et al. (2018): Assessing Hurricane Rainfall Mechanisms Using a Physics-Based Model:
    Hurricanes Isabel (2003) and Irene (2011). Journal of the Atmospheric
    Sciences 75(7): 2337–2358. https://doi.org/10.1175/JAS-D-17-0264.1

    Parameters
    ----------
    si_track : xr.Dataset
        Output of `tctrack_to_si`. The data variables used by this function are "cp", "rad",
        "tstep" and "vtrans".
    d_centr : dict
        Output of `_centr_distances`.
    h_winds : dict
        Output of `_horizontal_winds`.
    centroids : ndarray
        Each row is a pair of lat/lon coordinates.
    res_radial_m : float, optional
        Spatial resolution (in m) in radial direction. Default: 2000
    c_drag_tif : Path or str, optional
        Path to a GeoTIFF file containing gridded drag coefficients (bottom friction). If not
        specified, an ERA5-based data set provided with CLIMADA is used. Default: None
    min_c_drag : float, optional
        The drag coefficient is clipped to this minimum value (esp. over ocean). Default: 0.001

    Returns
    -------
    ndarray of shape (ntime, ncentroids)
    """
    # sum of frictional and stretching components w_f and w_t
    if c_drag_tif is None:
        c_drag_tif = DEF_DRAG_TIF

    # vnet : absolute value of the total surface wind
    vnet = {
        f"r{rstep}h,t": np.linalg.norm(
            (
                h_winds[f"r{rstep}h,t"][..., None] * h_winds["dir"]
                + si_track["vtrans"].values[:, None, :]
            ),
            axis=-1,
        )
        for rstep in ["+", "-"]
    }

    # Note that the gradient of the raster products is smoothed (as in the reference MATLAB
    # implementation), even though it should be piecewise constant since the data itself is read
    # with bilinear interpolation.
    cd, cd_grad = u_coord.read_raster_sample_with_gradients(
        c_drag_tif, centroids[:, 0], centroids[:, 1], method=("linear", "linear"),
    )

    mask_onland = (cd >= min_c_drag)
    cd[~mask_onland] = min_c_drag
    cd_grad[~mask_onland, :] *= 0

    cd_hstep = (cd_grad[None] * (0.5 * res_radial_m * d_centr["dir"])).sum(axis=-1)
    cd = {
        "": cd,
        "r+h": np.clip(cd + cd_hstep, 0.0, 0.01),
        "r-h": np.clip(cd - cd_hstep, 0.0, 0.01),
    }

    # tau : azimuthal surface stress, equation (8) in (Lu et al. 2018)
    tau = {
        f"r{rstep}h,t": (
            -cd[f"r{rstep}h"] * h_winds[f"r{rstep}h,t"] * vnet[f"r{rstep}h,t"]
        ) for rstep in ["+", "-"]
    }

    # evaluate derivative of angular momentum M wrt r
    #   M = r * V + 0.5 * f * r^2
    #   dMdr = r * (f + dVdr) + V
    dMdr = {
        f"r{rstep}h,t": (
            d_centr[f"{rstep}h"] * (
                si_track["cp"].values[:, None]
                + (1 if rstep == "+" else -1) * (
                    h_winds[f"r{rstep},t"] - h_winds[f"r,t"]
                ) / res_radial_m
            ) + h_winds[f"r{rstep}h,t"]
        )
        for rstep in ["+", "-"]
    }

    # compute derivative of angular momentum M wrt t
    #   M = r * V + 0.5 * f * r^2
    #   dMdt = r * dVdt
    # combine equations (6) and (11) in (Lu et al. 2018):
    #   w_f + w_t = (1 / r) * (d/dr) [pre_wf_wt]
    #   where [pre_wf_wt] := [r^2 / dMdr * (H_TROP * dVdt - tau)]
    pre_wf_wt = {
        f"r{rstep}h,t": (
            d_centr[rstep]**2 / np.fmax(10, dMdr[f"r{rstep}h,t"]) * (
                # NOTE: The attenuation factor is not in Lu et al. 2018.
                #       It ranges from -1 (at the storm center) to 1 (at RMW and higher).
                np.fmin(1, (-1 + 2 * (d_centr[rstep] / si_track["rad"].values[:, None])**2)) *
                # continue with "official" formula:
                H_TROP * (
                    h_winds[f"r{rstep},t+"] - h_winds[f"r{rstep},t-"]
                ) / (2 * si_track["tstep"].values[:, None])
                - tau[f"r{rstep}h,t"]
            )
        ) for rstep in ["+", "-"]
    }

    return (pre_wf_wt["r+h,t"] - pre_wf_wt["r-h,t"]) / (res_radial_m * d_centr[""])

def _qs_from_t_diff_level(
    temps_in: np.ndarray,
    vmax: np.ndarray,
    pres_in: float,
    pres_out: float,
    cap_heat_air: float = 1005.0,
    max_iter: int = 5,
    matlab_ref_mode: bool = False,
) -> np.ndarray:
    """Compute the humidity from temperature assuming a moist adiabatic lapse rate

    The input temperatures may be given on a different pressure level than the output humidities.
    When computing Q from T on the same pressure level, see `_r_from_t_same_level` instead since
    Q = r / (1 + r) for the mixing ratio r.

    The approach assumes that the lapse rate dT/dz is given by the law for the moist adiabatic
    lapse rate so that the following expression for the "total entropy" is a conserved quantity
    across pressure levels (see eq. (4.5.9) in Emanuel (1994): Atmospheric convection):

        s = cp * log(T) + Lv * r / T - Rd * log(p) = const.,

    where:

        T : temperature,
        r : mixing ratio (equals Q/(1-Q) where Q is saturation specific humidity),
        p : pressure,
        cp : isobaric specific heat of dry air,
        Lv : latent heat of the evaporation of water,
        Rd : specific gas constant of dry air.

    Since it's possible to compute Q from T on the same pressure level (see
    `_r_from_t_same_level`), we can use this relationship to compute Q at one pressure level from
    T given on a different pressure level. However, since we can't solve the equation for T
    analytically, we use the Newton-Raphson method to find the solution.

    Parameters
    ----------
    temps_in : ndarray
        Temperatures (in K) at the pressure level pres_in.
    vmax : ndarray
        Maximum surface wind speeds (in m/s).
    pres_in : float
        Pressure level (in hPa) at which the input temperatures are given.
    pres_out : float
        Pressure level (in hPa) at which the output humidity is computed.
    cap_heat_air : float, optional
        Isobaric specific heat of dry air (in J/(kg*K)). The value depends on env. conditions and
        lies, for example, between 1003 (for 0 °C) and 1012 (typical room conditions).
        Default: 1005
    max_iter : int, optional
        The number of Newton-Raphson steps to take. Default: 5
    matlab_ref_mode : bool, optional
        Do not apply the fixes to the reference MATLAB implementation. Default: False

    Returns
    -------
    q_out : ndarray
        For each temperature value in temps_in, a value of saturation specific humidity (in kg/kg)
        at the pressure level pres_out.
    """
    # c_vmax : rescale factor from (squared) surface to (squared) gradient winds
    #          MATLAB code uses c_vmax=1.6 (source unknown), but this is almost the same as the
    #          value used here (0.8**-2)
    c_vmax = 1.6 if matlab_ref_mode else GRADIENT_LEVEL_TO_SURFACE_WINDS**-2

    # first, calculate mixing ratio r_in from temps_in
    r_in, _ = _r_from_t_same_level(
        pres_in, np.fmax(T_ICE_K - 50, temps_in), matlab_ref_mode=matlab_ref_mode)

    # derive (temps_out, r_out) from (temps_in, r_in) iteratively (Newton-Raphson method)
    r_out = np.zeros_like(r_in)
    temps_out = temps_in.copy() + 20  # first guess, assuming that pres_out > pres_in

    # exclude missing data (fill values) in the inputs
    mask = (temps_in > 100)

    # s : Total entropy, which is conserved across pressure levels when assuming a moist adiabatic
    #     lapse rate. The additional vmax-term is a correction to account for the fact that the
    #     eyewall is warmer than the environment at 600 hPa (thermal wind balance). For a reference
    #     of the vmax-term, see, e.g., the considerations in the following article:
    #
    #         Emanuel, K. (1986): An Air-Sea Interaction Theory for Tropical Cyclones. Part I:
    #         Steady-State Maintenance. Journal of the Atmospheric Sciences 43(6): 585–605.
    #         https://doi.org/10.1175/1520-0469(1986)043<0585:AASITF>2.0.CO;2
    #
    #     Compared to eq. (34), the last term is neglected due to V >> fr. The boundary layer
    #     theta_e under the eyewall is equated with that of the far environment, and the saturation
    #     theta_e of the eyewall (which is constant along an M surface) is equated with the
    #     saturation theta_e of the sea surface.
    s_in = (
        cap_heat_air * np.log(temps_in[mask])
        + L_EVAP_WATER * r_in[mask] / temps_in[mask]
        - R_DRY_AIR * np.log(pres_in)
        + c_vmax * vmax[mask]**2 / DELTA_T_TROPOPAUSE
    )

    # solve `s_out(T_out) - s_in = 0` using the Newton-Raphson method
    for it in range(max_iter):
        # compute new estimate of r_out from current estimate of T_out
        r_out[mask], drdT = _r_from_t_same_level(
            pres_out, temps_out[mask], gradient=True, matlab_ref_mode=matlab_ref_mode,
        )
        s_out = (
            cap_heat_air * np.log(temps_out[mask])
            + L_EVAP_WATER * r_out[mask] / temps_out[mask]
            - R_DRY_AIR * np.log(pres_out)
        )
        dsdT = (
            cap_heat_air * temps_out[mask]
            + L_EVAP_WATER * (drdT * temps_out[mask] - r_out[mask])
        ) / temps_out[mask]**2

        # take Newton step
        temps_out[mask] -= (s_out - s_in) / dsdT

    if matlab_ref_mode:
        # In the MATLAB implementation, this function does actually return the mixing ratio which
        # is almost the same as the "specific humidity" in practice.
        q_out = r_out
    else:
        q_out = r_out / (1 + r_out)
    return q_out

def _r_from_t_same_level(
    p_ref: float,
    temps: np.ndarray,
    gradient: bool = False,
    tetens_coeffs: str = "Buck1981",
    matlab_ref_mode: bool = False,
) -> Tuple[np.ndarray, Optional[np.ndarray]]:
    """Compute the mixing ratio from temperature at a given pressure level

    The physical background is the Clausius-Clapeyron equation for water vapor pressure under
    typical atmospheric conditions, but since this differential equation does not have an explicit
    solution, the implementation uses the Tetens (or August-Roche-Magnus) approximation formula
    with coefficients given in:

    Murray (1967): On the Computation of Saturation Vapor Pressure. Journal of Applied Meteorology
    and Climatology 6(1): 203–204. http://doi.org/10.1175/1520-0450(1967)006<0203:OTCOSV>2.0.CO;2

    Bolton (1980): The Computation of Equivalent Potential Temperature. Monthly Weather Review
    108(7): 1046–1053. https://doi.org/10.1175/1520-0493(1980)108<1046:TCOEPT>2.0.CO;2

    Buck (1981): New Equations for Computing Vapor Pressure and Enhancement Factor. Journal of
    Applied Meteorology and Climatology 20(12): 1527-1532.
    https://doi.org/10.1175/1520-0450(1981)020<1527:NEFCVP>2.0.CO;2

    Alduchov and Eskridge (1996): Improved Magnus Form Approximation of Saturation Vapor Pressure.
    Journal of Applied Meteorology and Climatology 35(4): 601–609.
    https://doi.org/10.1175/1520-0450(1996)035<0601:imfaos>2.0.co;2

    The default coefficients (Buck 1981) are also used by the ECMWF, see Section 7.2.1 (b) of the
    following document:

    ECMWF (2023): IFS Documentation CY48R1, Part IV: Physical Processes.
    https://www.ecmwf.int/en/elibrary/81370-ifs-documentation-cy48r1-part-iv-physical-processes

    Parameters
    ----------
    p_ref : float
        Reference pressure level (in hPa) at which the input temperatures are given and at which
        output mixing ratio values are computed.
    temps : ndarray
        Temperatures (in K) at the pressure level p_ref.
    gradient : bool, optional
        If True, compute the derivative of the functional relationship between Q and T.
    tetens_coeffs : str, optional
        Coefficients to use for the Tetens formula. One of "Alduchov1996", "Buck1981",
        "Bolton1980", or "Murray1967". This is overwritten if `matlab_ref_mode` is True because the
        reference MATLAB implementation uses the "Bolton1980" coefficients. Default: "Buck1981"
    matlab_ref_mode : bool, optional
        Do not apply the fixes to the reference MATLAB implementation. Default: False

    Returns
    -------
    r : ndarray
        For each temperature value in temp, a value of saturation specific humidity (in kg/kg).
    drdT : ndarray
        If `gradient` is False, this is None. Otherwise, the derivative of Q with respect to T is
        returned.
    """
    if matlab_ref_mode:
        tetens_coeffs = "Bolton1980"

    try:
        a, b, c = {
            "Murray1967": (17.2693882, 35.86, 6.1078),
            "Bolton1980": (17.67, 29.65, 6.112),
            "Buck1981": (17.502, 32.19, 6.1121),
            "Alduchov1996": (17.625, 30.12, 6.1094),
        }[tetens_coeffs]
    except KeyError as err:
        raise ValueError(f"Unknown Tetens coefficients: {tetens_coeffs}") from err

    # es : saturation vapor pressure (in hPa)
    es = c * np.exp(a * (temps - T_ICE_K) / (temps - b))

    fact = M_WATER / M_DRY_AIR
    r_mix = fact * es / (p_ref - es)

    drdT = None
    if gradient:
        if matlab_ref_mode:
            # Specific gas constant of water vapor (in J / kgK)
            r_water = 1000 * R_GAS / M_WATER

            # This approximation of the derivative is used in the MATLAB code, cf. the original
            # Clausius-Clapeyron equation for water vapor under typical atmospheric conditions:
            #
            #   des/dT = (Lv * es) / (Rv * T**2)
            #
            # However, the following expression is missing the derivative of r_mix with
            # respect to es (dr/dT = dr/des * des/dT), correct Clausius-Clapeyron would be:
            #
            #   drdT = (L_EVAP_WATER / r_water) / temps**2 * r_mix * (1 + r_mix / fact)
            #
            # The authors assume that this is fine because "the derivative is only used in the
            # Newton-Raphson relaxation; it does not really matter if it is off by a little".
            drdT = (L_EVAP_WATER / r_water) / temps**2 * r_mix
        else:
            drdT = a * (T_ICE_K - b) / (temps - b)**2 * r_mix * (1 + r_mix / fact)

    return r_mix, drdT<|MERGE_RESOLUTION|>--- conflicted
+++ resolved
@@ -408,8 +408,7 @@
         LOGGER.info('Mapping %s tracks to %s coastal centroids.', str(tracks.size),
                     str(coastal_idx.size))
         if pool:
-<<<<<<< HEAD
-            chunksize = min(num_tracks // pool.ncpus, 1000)
+            chunksize = max(min(num_tracks // pool.ncpus, 1000), 1)
             tc_haz_list = pool.map(
                 cls._from_track, tracks.data,
                 itertools.repeat(centroids, num_tracks),
@@ -422,14 +421,6 @@
                 itertools.repeat(max_dist_eye_km, num_tracks),
                 itertools.repeat(max_memory_gb, num_tracks),
                 chunksize=chunksize)
-=======
-            chunksize = max(min(num_tracks // pool.ncpus, 1000), 1)
-            tc_haz = pool.map(cls._from_track, tracks.data,
-                              itertools.repeat(centroids, num_tracks),
-                              itertools.repeat(dist_degree, num_tracks),
-                              itertools.repeat(intensity_thres, num_tracks),
-                              chunksize=chunksize)
->>>>>>> e87362d7
         else:
             last_perc = 0
             tc_haz_list = []
