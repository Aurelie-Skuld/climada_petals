# Changelog

## Unreleased

Release date: YYYY-MM-DD

Code freeze date: YYYY-MM-DD

### Description

### Dependency Changes

Added dependencies:

- `pymrio` >=5.2.0

### Added

### Changed

<<<<<<< HEAD
- As part of `climada_petals.hazard.tc_rainfield`, implement a new, physics-based TC rain model ("TCR") in addition to the existing implementation of the purely statistical R-CLIPER model ([#85](https://github.com/CLIMADA-project/climada_petals/pull/85))
=======
- Restructured `Supplychain` module, which now uses `pymrio` to download and handle multi-regional input output tables [#66](https://github.com/CLIMADA-project/climada_petals/pull/66)
>>>>>>> b5aac0cd

### Fixed

### Deprecated

### Removed

## 4.0.2

Release date: 2023-09-27

### Dependency Changes

- `pandas` >=1.5,<2.0 &rarr; >=1.5 (compatibility with pandas 2.x)

### Changed

- improved integration tests for notebooks and external data apis

### Fixed

- implicit casting from `DataArray` to `int` in reading mehtods made explicit [#95](https://github.com/CLIMADA-project/climada_petals/pull/95/files)

## 4.0.1

Release date: 2023-09-06

### Fixed

- `TCForecast` now skips "untrackable" TCs when reading multi-message `.bufr` files [#91](https://github.com/CLIMADA-project/climada_petals/pull/91)

## 4.0.0

Release date: 2023-09-01

### Dependency Changes

Upgraded:

- shapely `1.8` -> `2.0` ([#80](https://github.com/CLIMADA-project/climada_petals/pull/80))

### Changed

- refactored `climada_petals.river_flood.RiverFlood.from_nc`, removing calls to `set_raster` ([#80](https://github.com/CLIMADA-project/climada_petals/pull/80))
- Replace `tag` attribute with string `description` in classes derived from `Exposure` [#89](https://github.com/CLIMADA-project/climada_petals/pull/89)

### Removed

- `tag` attribute from hazard classes [#88](https://github.com/CLIMADA-project/climada_petals/pull/88)

## v3.3.2

Release date: 2023-08-25

### Description

Patch release

## v3.3.1

Release date: 2023-08-24

### Description

Rearranged file-system structure: `data` subdirectory of `climada_petals`.

## v3.3.0

Release date: 2023-05-08

### Description

Release aligned with climada (core) 3.3.

### Added

- Changelog and PR description template based on the Climada Core repository [#72](https://github.com/CLIMADA-project/climada_petals/pull/72)

### Changed

- Rework docs and switch to Book theme [#63](ttps://github.com/CLIMADA-project/climada_petals/pull/63)

### Fixed

- fix issue [#69](https://github.com/CLIMADA-project/climada_petals/issues/70) Warn.zeropadding for islands [](https://github.com/CLIMADA-project/climada_petals/pull/70)
<|MERGE_RESOLUTION|>--- conflicted
+++ resolved
@@ -18,11 +18,8 @@
 
 ### Changed
 
-<<<<<<< HEAD
+- Restructured `Supplychain` module, which now uses `pymrio` to download and handle multi-regional input output tables [#66](https://github.com/CLIMADA-project/climada_petals/pull/66)
 - As part of `climada_petals.hazard.tc_rainfield`, implement a new, physics-based TC rain model ("TCR") in addition to the existing implementation of the purely statistical R-CLIPER model ([#85](https://github.com/CLIMADA-project/climada_petals/pull/85))
-=======
-- Restructured `Supplychain` module, which now uses `pymrio` to download and handle multi-regional input output tables [#66](https://github.com/CLIMADA-project/climada_petals/pull/66)
->>>>>>> b5aac0cd
 
 ### Fixed
 
