# Changelog

## 4.0.1

Release date: 2023-09-06

### Fixed

<<<<<<< HEAD
### Deprecated

### Removed
=======
- `TCForecast` now skips "untrackable" TCs when reading multi-message `.bufr` files [#91](https://github.com/CLIMADA-project/climada_petals/pull/91)
>>>>>>> 9f712170

## 4.0.0

Release date: 2023-09-01

### Fixed

- `TCForecast` now skips "untrackable" TCs when reading multi-message `.bufr` files [#91](https://github.com/CLIMADA-project/climada_petals/pull/91)

## 4.0.0

Release date: 2023-09-01

### Dependency Changes

Upgraded:

- shapely `1.8` -> `2.0` ([#80](https://github.com/CLIMADA-project/climada_petals/pull/80))

### Changed

- refactored `climada_petals.river_flood.RiverFlood.from_nc`, removing calls to `set_raster` ([#80](https://github.com/CLIMADA-project/climada_petals/pull/80))
- Replace `tag` attribute with string `description` in classes derived from `Exposure` [#89](https://github.com/CLIMADA-project/climada_petals/pull/89)

### Removed

- `tag` attribute from hazard classes [#88](https://github.com/CLIMADA-project/climada_petals/pull/88)

## v3.3.2

Release date: 2023-08-25

### Description

Patch release

## v3.3.1

Release date: 2023-08-24

### Description

Rearranged file-system structure: `data` subdirectory of `climada_petals`.

## v3.3.0

Release date: 2023-05-08

### Description

Release aligned with climada (core) 3.3.

### Added

- Changelog and PR description template based on the Climada Core repository [#72](https://github.com/CLIMADA-project/climada_petals/pull/72)

### Changed

- Rework docs and switch to Book theme [#63](ttps://github.com/CLIMADA-project/climada_petals/pull/63)

### Fixed

- fix issue [#69](https://github.com/CLIMADA-project/climada_petals/issues/70) Warn.zeropadding for islands [](https://github.com/CLIMADA-project/climada_petals/pull/70)
<|MERGE_RESOLUTION|>--- conflicted
+++ resolved
@@ -1,22 +1,28 @@
 # Changelog
+
+## Unreleased
+
+Release date: YYYY-MM-DD
+
+Code freeze date: YYYY-MM-DD
+
+### Description
+
+### Dependency Changes
+
+### Added
+
+### Changed
+
+### Fixed
+
+### Deprecated
+
+### Removed
 
 ## 4.0.1
 
 Release date: 2023-09-06
-
-### Fixed
-
-<<<<<<< HEAD
-### Deprecated
-
-### Removed
-=======
-- `TCForecast` now skips "untrackable" TCs when reading multi-message `.bufr` files [#91](https://github.com/CLIMADA-project/climada_petals/pull/91)
->>>>>>> 9f712170
-
-## 4.0.0
-
-Release date: 2023-09-01
 
 ### Fixed
 
