"""
This file is part of CLIMADA.

Copyright (C) 2017 ETH Zurich, CLIMADA contributors listed in AUTHORS.

CLIMADA is free software: you can redistribute it and/or modify it under the
terms of the GNU Lesser General Public License as published by the Free
Software Foundation, version 3.

CLIMADA is distributed in the hope that it will be useful, but WITHOUT ANY
WARRANTY; without even the implied warranty of MERCHANTABILITY or FITNESS FOR A
PARTICULAR PURPOSE.  See the GNU Lesser General Public License for more details.

You should have received a copy of the GNU Lesser General Public License along
with CLIMADA. If not, see <https://www.gnu.org/licenses/>.

---

Test tc_tracks module.
"""

import unittest
import xarray as xr
import numpy as np
import netCDF4 as nc
import pandas as pd
import geopandas as gpd

import climada.hazard.tc_tracks as tc
from climada import CONFIG
from climada.util import ureg
from climada.util.constants import TC_ANDREW_FL
from climada.util.coordinates import coord_on_land, dist_to_coast
from climada.entity import Exposures

DATA_DIR = CONFIG.hazard.test_data.dir()
TEST_TRACK = DATA_DIR.joinpath("trac_brb_test.csv")
TEST_TRACK_SHORT = DATA_DIR.joinpath("trac_short_test.csv")
TEST_RAW_TRACK = DATA_DIR.joinpath('Storm.2016075S11087.ibtracs_all.v03r10.csv')
TEST_TRACK_GETTELMAN = DATA_DIR.joinpath('gettelman_test_tracks.nc')
TEST_TRACK_EMANUEL = DATA_DIR.joinpath('emanuel_test_tracks.mat')
TEST_TRACK_EMANUEL_CORR = DATA_DIR.joinpath('temp_mpircp85cal_full.mat')
TEST_TRACK_CHAZ = DATA_DIR.joinpath('chaz_test_tracks.nc')
TEST_TRACK_STORM = DATA_DIR.joinpath('storm_test_tracks.txt')


class TestIbtracs(unittest.TestCase):
    """Test reading and model of TC from IBTrACS files"""

    def test_raw_ibtracs_empty_pass(self):
        """Test reading TC from IBTrACS files"""
        tc_track = tc.TCTracks()
        tc_track.read_ibtracs_netcdf(provider='usa', storm_id='1988234N13299')
        self.assertEqual(tc_track.get_track(), [])

    def test_write_read_pass(self):
        """Test writting and reading netcdf4 TCTracks instances"""
        path = DATA_DIR.joinpath("tc_tracks_nc")
        path.mkdir(exist_ok=True)
        tc_track = tc.TCTracks()
        tc_track.read_ibtracs_netcdf(provider='usa', storm_id='1988234N13299',
                                     estimate_missing=True)
        tc_track.write_netcdf(str(path))

        tc_read = tc.TCTracks()
        tc_read.read_netcdf(str(path))

        self.assertEqual(tc_track.get_track().sid, tc_read.get_track().sid)

    def test_penv_rmax_penv_pass(self):
        """read_ibtracs_netcdf"""
        tc_track = tc.TCTracks()
        tc_track.read_ibtracs_netcdf(provider='usa', storm_id='1992230N11325')
        penv_ref = np.ones(97) * 1010
        penv_ref[26:36] = [1011, 1012, 1013, 1014, 1015, 1014, 1014, 1014, 1014, 1012]

        self.assertTrue(np.allclose(
            tc_track.get_track().environmental_pressure.values, penv_ref))
        self.assertTrue(np.allclose(
            tc_track.get_track().radius_max_wind.values, np.zeros(97)))

    def test_read_raw_pass(self):
        """Read a tropical cyclone."""
        tc_track = tc.TCTracks()

        # read without specified provider or estimation of missing values
        tc_track.read_ibtracs_netcdf(storm_id='2017242N16333')
        track_ds = tc_track.get_track()
        self.assertEqual(len(tc_track.data), 1)
        self.assertEqual(track_ds.time.dt.year.values[0], 2017)
        self.assertEqual(track_ds.time.dt.month.values[0], 8)
        self.assertEqual(track_ds.time.dt.day.values[0], 30)
        self.assertEqual(track_ds.time.dt.hour.values[0], 0)
        self.assertAlmostEqual(track_ds.lat.values[0], 16.1, places=5)
        self.assertAlmostEqual(track_ds.lon.values[0], -26.9, places=5)
        self.assertAlmostEqual(track_ds.max_sustained_wind.values[0], 30)
        self.assertAlmostEqual(track_ds.central_pressure.values[0], 1008)
        self.assertAlmostEqual(track_ds.environmental_pressure.values[0], 1012)
        self.assertAlmostEqual(track_ds.radius_max_wind.values[0], 60)
        self.assertEqual(track_ds.time.size, 123)

        self.assertAlmostEqual(track_ds.lat.values[-1], 36.8, places=5)
        self.assertAlmostEqual(track_ds.lon.values[-1], -90.1, places=4)
        self.assertAlmostEqual(track_ds.central_pressure.values[-1], 1005)
        self.assertAlmostEqual(track_ds.max_sustained_wind.values[-1], 15)
        self.assertAlmostEqual(track_ds.environmental_pressure.values[-1], 1008)
        self.assertAlmostEqual(track_ds.radius_max_wind.values[-1], 60)

        self.assertFalse(np.isnan(track_ds.radius_max_wind.values).any())
        self.assertFalse(np.isnan(track_ds.environmental_pressure.values).any())
        self.assertFalse(np.isnan(track_ds.max_sustained_wind.values).any())
        self.assertFalse(np.isnan(track_ds.central_pressure.values).any())
        self.assertFalse(np.isnan(track_ds.lat.values).any())
        self.assertFalse(np.isnan(track_ds.lon.values).any())

        self.assertEqual(track_ds.basin, 'NA')
        self.assertEqual(track_ds.max_sustained_wind_unit, 'kn')
        self.assertEqual(track_ds.central_pressure_unit, 'mb')
        self.assertEqual(track_ds.sid, '2017242N16333')
        self.assertEqual(track_ds.name, 'IRMA')
        self.assertEqual(track_ds.orig_event_flag, True)
        self.assertEqual(track_ds.data_provider, 'ibtracs_official_3h_mixed')
        self.assertEqual(track_ds.category, 5)

    def test_read_with_provider(self):
        """Read a tropical cyclone with and without explicit provider."""
        tc_track = tc.TCTracks()
        storm_id = '2012152N12130'

<<<<<<< HEAD
        tc_track.read_ibtracs_netcdf(storm_id=storm_id, estimate_missing=True, provider='usa')
=======
        tc_track.read_ibtracs_netcdf(storm_id=storm_id, provider='usa')
>>>>>>> 1141fbc1
        track_ds = tc_track.get_track()
        self.assertEqual(track_ds.time.size, 51)
        self.assertEqual(track_ds.data_provider, 'ibtracs_usa')
        self.assertAlmostEqual(track_ds.lat.values[50], 34.3, places=5)
        self.assertAlmostEqual(track_ds.central_pressure.values[50], 989, places=5)
        self.assertAlmostEqual(track_ds.radius_max_wind.values[46], 20, places=5)

<<<<<<< HEAD
        tc_track.read_ibtracs_netcdf(storm_id=storm_id, estimate_missing=True)
        track_ds = tc_track.get_track()
=======
        tc_track.read_ibtracs_netcdf(storm_id=storm_id)
        track_ds = tc_track.get_track()
        self.assertEqual(track_ds.time.size, 35)
        self.assertEqual(track_ds.data_provider, 'ibtracs_official_3h_mixed')
        self.assertAlmostEqual(track_ds.lat.values[-1], 31.40, places=5)
        self.assertAlmostEqual(track_ds.central_pressure.values[-1], 980, places=5)

    def test_read_estimate_missing(self):
        """Read a tropical cyclone and estimate missing values."""
        tc_track = tc.TCTracks()
        storm_id = '2012152N12130'

        tc_track.read_ibtracs_netcdf(storm_id=storm_id, estimate_missing=True)
        track_ds = tc_track.get_track()
        # less time steps are discarded, leading to a larger total size
>>>>>>> 1141fbc1
        self.assertEqual(track_ds.time.size, 99)
        self.assertEqual(track_ds.data_provider, 'ibtracs_official_3h_mixed')
        self.assertAlmostEqual(track_ds.lat.values[44], 33.30, places=5)
        self.assertAlmostEqual(track_ds.central_pressure.values[44], 976, places=5)
        self.assertAlmostEqual(track_ds.central_pressure.values[42], 980, places=5)
<<<<<<< HEAD

    def test_read_estimate_missing(self):
        """Read a tropical cyclone and estimate missing values."""
        tc_track = tc.TCTracks()
        storm_id = '2012152N12130'

        tc_track.read_ibtracs_netcdf(storm_id=storm_id, provider='official')
=======
        # the wind speed at position 44 is missing in the original data
        self.assertAlmostEqual(track_ds.max_sustained_wind.values[44], 57, places=0)

    def test_read_official(self):
        """Read a tropical cyclone, only officially reported values."""
        tc_track = tc.TCTracks()
        storm_id = '2012152N12130'

        tc_track.read_ibtracs_netcdf(
            storm_id=storm_id, interpolate_missing=False, provider='official')
>>>>>>> 1141fbc1
        track_ds = tc_track.get_track()
        self.assertEqual(track_ds.time.size, 21)
        self.assertEqual(track_ds.data_provider, 'ibtracs_official')
        self.assertAlmostEqual(track_ds.lon.values[19], 137.6, places=4)
        self.assertAlmostEqual(track_ds.central_pressure.values[19], 980, places=5)
        np.testing.assert_array_equal(track_ds.radius_max_wind.values, 0)

    def test_read_scale_wind(self):
        """Read a tropical cyclone and scale wind speed according to agency."""
        tc_track = tc.TCTracks()
        storm_id = '2012152N12130'

<<<<<<< HEAD
        tc_track.read_ibtracs_netcdf(storm_id=storm_id, provider_wind_corr=True)
        track_ds = tc_track.get_track()
        self.assertAlmostEqual(track_ds.max_sustained_wind.values[34], 55 * 1.16, places=5)

        tc_track.read_ibtracs_netcdf(storm_id=storm_id, provider_wind_corr=False)
=======
        tc_track.read_ibtracs_netcdf(storm_id=storm_id, rescale_windspeeds=True)
        track_ds = tc_track.get_track()
        self.assertAlmostEqual(track_ds.max_sustained_wind.values[34], 55 * 1.16, places=5)

        tc_track.read_ibtracs_netcdf(storm_id=storm_id, rescale_windspeeds=False)
>>>>>>> 1141fbc1
        track_ds = tc_track.get_track()
        self.assertAlmostEqual(track_ds.max_sustained_wind.values[34], 55, places=5)

    def test_read_interpolate_missing(self):
        """Read a tropical cyclone with and without interpolating missing values."""
        tc_track = tc.TCTracks()
        storm_id = '2010066S19050'

        tc_track.read_ibtracs_netcdf(storm_id=storm_id, interpolate_missing=False)
        track_ds = tc_track.get_track()
        self.assertEqual(track_ds.time.size, 50)
        self.assertAlmostEqual(track_ds.central_pressure.values[30], 992, places=5)
        self.assertAlmostEqual(track_ds.central_pressure.values[31], 1006, places=5)

        tc_track.read_ibtracs_netcdf(storm_id=storm_id, interpolate_missing=True)
        track_ds = tc_track.get_track()
        self.assertEqual(track_ds.time.size, 65)
        self.assertAlmostEqual(track_ds.central_pressure.values[30], 992, places=5)
        self.assertAlmostEqual(track_ds.central_pressure.values[38], 999, places=5)
        self.assertAlmostEqual(track_ds.central_pressure.values[46], 1006, places=5)

    def test_read_range(self):
        """Read several TCs."""
        tc_track = tc.TCTracks()
        tc_track.read_ibtracs_netcdf(provider='usa', storm_id=None,
                                     year_range=(1915, 1916), basin='WP')
        self.assertEqual(tc_track.size, 0)

        tc_track = tc.TCTracks()
        tc_track.read_ibtracs_netcdf(provider='usa', year_range=(1993, 1994),
                                     basin='EP', estimate_missing=False)
        self.assertEqual(tc_track.size, 34)

        tc_track = tc.TCTracks()
        tc_track.read_ibtracs_netcdf(provider='usa', year_range=(1993, 1994),
                                     basin='EP', estimate_missing=True)
        self.assertEqual(tc_track.size, 52)

    def test_ibtracs_correct_pass(self):
        """Check estimate_missing option"""
        tc_try = tc.TCTracks()
        tc_try.read_ibtracs_netcdf(provider='usa', storm_id='1982267N25289',
                                   estimate_missing=True)
        self.assertAlmostEqual(tc_try.data[0].central_pressure.values[0], 1013, places=0)
        self.assertAlmostEqual(tc_try.data[0].central_pressure.values[5], 1007, places=0)
        self.assertAlmostEqual(tc_try.data[0].central_pressure.values[-1], 1011, places=0)


class TestIO(unittest.TestCase):
    """Test reading of tracks from files of different formats"""

    def test_read_processed_ibtracs_csv(self):
        tc_track = tc.TCTracks()
        tc_track.read_processed_ibtracs_csv(TEST_TRACK)

        self.assertEqual(tc_track.data[0].time.size, 38)
        self.assertEqual(tc_track.data[0].lon[11], -39.60)
        self.assertEqual(tc_track.data[0].lat[23], 14.10)
        self.assertEqual(tc_track.data[0].time_step[7], 6)
        self.assertEqual(np.max(tc_track.data[0].radius_max_wind), 0)
        self.assertEqual(np.min(tc_track.data[0].radius_max_wind), 0)
        self.assertEqual(tc_track.data[0].max_sustained_wind[21], 55)
        self.assertAlmostEqual(tc_track.data[0].central_pressure.values[29], 976, places=0)
        self.assertEqual(np.max(tc_track.data[0].environmental_pressure), 1010)
        self.assertEqual(np.min(tc_track.data[0].environmental_pressure), 1010)
        self.assertEqual(tc_track.data[0].time.dt.year[13], 1951)
        self.assertEqual(tc_track.data[0].time.dt.month[26], 9)
        self.assertEqual(tc_track.data[0].time.dt.day[7], 29)
        self.assertEqual(tc_track.data[0].max_sustained_wind_unit, 'kn')
        self.assertEqual(tc_track.data[0].central_pressure_unit, 'mb')
        self.assertEqual(tc_track.data[0].orig_event_flag, 1)
        self.assertEqual(tc_track.data[0].name, '1951239N12334')
        self.assertEqual(tc_track.data[0].sid, '1951239N12334')
        self.assertEqual(tc_track.data[0].id_no, 1951239012334)
        self.assertEqual(tc_track.data[0].data_provider, 'hurdat_atl')
        self.assertTrue(np.isnan(tc_track.data[0].basin))
        self.assertEqual(tc_track.data[0].id_no, 1951239012334)
        self.assertEqual(tc_track.data[0].category, 1)

    def test_read_simulations_emanuel(self):
        tc_track = tc.TCTracks()

        tc_track.read_simulations_emanuel(TEST_TRACK_EMANUEL, hemisphere='N')
        self.assertEqual(len(tc_track.data), 4)
        self.assertEqual(tc_track.data[0].time.size, 93)
        self.assertEqual(tc_track.data[0].lon[11], -115.57)
        self.assertEqual(tc_track.data[0].lat[23], 10.758)
        self.assertEqual(tc_track.data[0].time_step[7], 2)
        self.assertAlmostEqual(tc_track.data[0].radius_max_wind[15], 44.27645788336934)
        self.assertEqual(tc_track.data[0].max_sustained_wind[21], 27.1)
        self.assertEqual(tc_track.data[0].central_pressure[29], 995.31)
        self.assertTrue(np.all(tc_track.data[0].environmental_pressure == 1010))
        self.assertTrue(np.all(tc_track.data[0].time.dt.year == 1950))
        self.assertEqual(tc_track.data[0].time.dt.month[26], 10)
        self.assertEqual(tc_track.data[0].time.dt.day[7], 26)
        self.assertEqual(tc_track.data[0].max_sustained_wind_unit, 'kn')
        self.assertEqual(tc_track.data[0].central_pressure_unit, 'mb')
        self.assertEqual(tc_track.data[0].sid, '1')
        self.assertEqual(tc_track.data[0].name, '1')
        self.assertTrue(np.all([d.basin == 'N' for d in tc_track.data]))
        self.assertEqual(tc_track.data[0].category, 3)

        tc_track.read_simulations_emanuel(TEST_TRACK_EMANUEL_CORR)
        self.assertEqual(len(tc_track.data), 2)
        self.assertTrue(np.all([d.basin == 'S' for d in tc_track.data]))
        self.assertEqual(tc_track.data[0].radius_max_wind[15], 102.49460043196545)
        self.assertEqual(tc_track.data[0].time.dt.month[343], 2)
        self.assertEqual(tc_track.data[0].time.dt.day[343], 28)
        self.assertEqual(tc_track.data[0].time.dt.month[344], 3)
        self.assertEqual(tc_track.data[0].time.dt.day[344], 1)
        self.assertEqual(tc_track.data[1].time.dt.year[0], 2009)
        self.assertEqual(tc_track.data[1].time.dt.year[256], 2009)
        self.assertEqual(tc_track.data[1].time.dt.year[257], 2010)
        self.assertEqual(tc_track.data[1].time.dt.year[-1], 2010)

    def test_read_one_gettelman(self):
        """Test reading and model of TC from Gettelman track files"""
        tc_track_G = tc.TCTracks()
        # populate tracks by loading data from NetCDF:
        nc_data = nc.Dataset(TEST_TRACK_GETTELMAN)
        nstorms = nc_data.dimensions['storm'].size
        for i in range(nstorms):
            tc_track_G.read_one_gettelman(nc_data, i)

        self.assertEqual(tc_track_G.data[0].time.size, 29)
        self.assertEqual(tc_track_G.data[0].lon[11], 60.0)
        self.assertEqual(tc_track_G.data[0].lat[23], 10.20860481262207)
        self.assertEqual(tc_track_G.data[0].time_step[7], 3.)
        self.assertEqual(np.max(tc_track_G.data[0].radius_max_wind), 65)
        self.assertEqual(np.min(tc_track_G.data[0].radius_max_wind), 65)
        self.assertEqual(tc_track_G.data[0].max_sustained_wind[21], 39.91877223718089)
        self.assertEqual(tc_track_G.data[0].central_pressure[27], 1005.969482421875)
        self.assertEqual(np.max(tc_track_G.data[0].environmental_pressure), 1015)
        self.assertEqual(np.min(tc_track_G.data[0].environmental_pressure), 1015)
        self.assertEqual(tc_track_G.data[0].maximum_precipitation[14], 219.10108947753906)
        self.assertEqual(tc_track_G.data[0].average_precipitation[12], 101.43893432617188)
        self.assertEqual(tc_track_G.data[0].time.dt.year[13], 1979)
        self.assertEqual(tc_track_G.data[0].time.dt.month[26], 1)
        self.assertEqual(tc_track_G.data[0].time.dt.day[7], 2)
        self.assertEqual(tc_track_G.data[0].max_sustained_wind_unit, 'kn')
        self.assertEqual(tc_track_G.data[0].central_pressure_unit, 'mb')
        self.assertEqual(tc_track_G.data[0].sid, '0')
        self.assertEqual(tc_track_G.data[0].name, '0')
        self.assertEqual(tc_track_G.data[0].basin, 'NI - North Indian')
        self.assertEqual(tc_track_G.data[0].category, 0)

    def test_read_simulations_chaz(self):
        """Test reading NetCDF output from CHAZ simulations"""
        tc_track = tc.TCTracks()

        tc_track.read_simulations_chaz(TEST_TRACK_CHAZ)
        self.assertEqual(len(tc_track.data), 13)
        self.assertEqual(tc_track.data[0].time.size, 5)
        self.assertEqual(tc_track.data[0].lon[3], 74.1388328911036)
        self.assertEqual(tc_track.data[0].lat[4], -9.813585651475156)
        self.assertEqual(tc_track.data[0].time_step[3], 6)
        self.assertEqual(tc_track.data[0].max_sustained_wind[2], 20.188325232226354)
        self.assertAlmostEqual(tc_track.data[0].central_pressure.values[1], 1008, places=0)
        self.assertTrue(np.all(tc_track.data[0].time.dt.year == 1991))
        self.assertEqual(tc_track.data[0].time.dt.month[2], 1)
        self.assertEqual(tc_track.data[0].time.dt.day[3], 15)
        self.assertEqual(tc_track.data[0].max_sustained_wind_unit, 'kn')
        self.assertEqual(tc_track.data[0].central_pressure_unit, 'mb')
        self.assertEqual(tc_track.data[0].sid, 'chaz_test_tracks.nc-1-0')
        self.assertEqual(tc_track.data[0].name, 'chaz_test_tracks.nc-1-0')
        self.assertTrue(np.all([d.basin == 'global' for d in tc_track.data]))
        self.assertEqual(tc_track.data[4].category, 0)
        self.assertEqual(tc_track.data[3].category, -1)

        tc_track.read_simulations_chaz(TEST_TRACK_CHAZ, year_range=(1990, 1991))
        self.assertEqual(len(tc_track.data), 3)

        tc_track.read_simulations_chaz(TEST_TRACK_CHAZ, year_range=(1950, 1955))
        self.assertEqual(len(tc_track.data), 0)

        tc_track.read_simulations_chaz(TEST_TRACK_CHAZ, ensemble_nums=[0, 2])
        self.assertEqual(len(tc_track.data), 9)

    def test_read_simulations_storm(self):
        """Test reading NetCDF output from STORM simulations"""
        tc_track = tc.TCTracks()

        tc_track.read_simulations_storm(TEST_TRACK_STORM)
        self.assertEqual(len(tc_track.data), 6)
        self.assertEqual(tc_track.data[0].time.size, 15)
        self.assertEqual(tc_track.data[0].lon[3], 245.3)
        self.assertEqual(tc_track.data[0].lat[4], 11.9)
        self.assertEqual(tc_track.data[0].time_step[3], 3)
        self.assertEqual(tc_track.data[0].max_sustained_wind[2], 37.127429805615556)
        self.assertEqual(tc_track.data[0].radius_max_wind[5], 19.07407454551836)
        self.assertEqual(tc_track.data[0].central_pressure[1], 999.4)
        self.assertTrue(np.all(tc_track.data[0].time.dt.year == 1980))
        self.assertEqual(tc_track.data[0].time.dt.month[2].item(), 6)
        self.assertEqual(tc_track.data[0].time.dt.day[3].item(), 1)
        self.assertEqual(tc_track.data[0].max_sustained_wind_unit, 'kn')
        self.assertEqual(tc_track.data[0].central_pressure_unit, 'mb')
        self.assertEqual(tc_track.data[0].sid, 'storm_test_tracks.txt-0-0')
        self.assertEqual(tc_track.data[0].name, 'storm_test_tracks.txt-0-0')
        self.assertTrue(np.all([d.basin == 'EP' for d in tc_track.data]))
        self.assertEqual(tc_track.data[4].category, 0)
        self.assertEqual(tc_track.data[3].category, 1)

        tc_track.read_simulations_storm(TEST_TRACK_STORM, years=[0, 2])
        self.assertEqual(len(tc_track.data), 4)

        tc_track.read_simulations_storm(TEST_TRACK_STORM, years=[7])
        self.assertEqual(len(tc_track.data), 0)

    def test_to_geodataframe_points(self):
        """Conversion of TCTracks to GeoDataFrame using Points.
        """
        tc_track = tc.TCTracks()
        tc_track.read_processed_ibtracs_csv(TEST_TRACK)

        gdf_points = tc_track.to_geodataframe(as_points=True)
        self.assertIsInstance(gdf_points.unary_union.bounds, tuple)
        self.assertEqual(gdf_points.shape[0], len(tc_track.data[0].time))
        self.assertEqual(gdf_points.shape[1], len(tc_track.data[0].variables)+len(tc_track.data[0].attrs)-1)
        self.assertAlmostEqual(gdf_points.buffer(3).unary_union.area, 348.79972062947854)
        self.assertIsInstance(gdf_points.iloc[0].time, pd._libs.tslibs.timestamps.Timestamp)

    def test_to_geodataframe_line(self):
        """Conversion of TCTracks to GeoDataFrame using LineStrings.
        """
        tc_track = tc.TCTracks()
        tc_track.read_processed_ibtracs_csv(TEST_TRACK)

        gdf_line = tc_track.to_geodataframe()
        self.assertIsInstance(gdf_line.basin[0], np.float64)
        self.assertEqual(gdf_line.size, 10)
        self.assertAlmostEqual(gdf_line.geometry[0].length, 54.0634224372971)
        self.assertIsInstance(gdf_line.bounds.minx, pd.core.series.Series)

class TestFuncs(unittest.TestCase):
    """Test functions over TC tracks"""

    def test_get_track_pass(self):
        """Test get_track."""
        tc_track = tc.TCTracks()
        tc_track.read_processed_ibtracs_csv(TEST_TRACK_SHORT)
        self.assertIsInstance(tc_track.get_track(), xr.Dataset)
        self.assertIsInstance(tc_track.get_track('1951239N12334'), xr.Dataset)

        tc_track_bis = tc.TCTracks()
        tc_track_bis.read_processed_ibtracs_csv(TEST_TRACK_SHORT)
        tc_track.append(tc_track_bis)
        self.assertIsInstance(tc_track.get_track(), list)
        self.assertIsInstance(tc_track.get_track('1951239N12334'), xr.Dataset)

    def test_subset(self):
        """Test subset."""
        storms = ['1988169N14259', '2002073S16161', '2002143S07157']
        tc_track = tc.TCTracks()
        tc_track.read_ibtracs_netcdf(storm_id=storms)
        self.assertEqual(tc_track.subset({'basin': 'SP'}).size, 2)

    def test_get_extent(self):
        """Test extent/bounds attributes."""
        storms = ['1988169N14259', '2002073S16161', '2002143S07157']
        tc_track = tc.TCTracks()
        tc_track.read_ibtracs_netcdf(storm_id=storms, provider=["usa", "bom"])
        bounds = (153.585022, -23.200001, 258.714996, 17.514986)
        extent = (bounds[0], bounds[2], bounds[1], bounds[3])
        bounds_buf = (153.485022, -23.300001, 258.814996, 17.614986)
        np.testing.assert_array_almost_equal(tc_track.bounds, bounds)
        np.testing.assert_array_almost_equal(tc_track.get_bounds(deg_buffer=0.1), bounds_buf)
        np.testing.assert_array_almost_equal(tc_track.extent, extent)

    def test_interp_track_pass(self):
        """Interpolate track to min_time_step. Compare to MATLAB reference."""
        tc_track = tc.TCTracks()
        tc_track.read_processed_ibtracs_csv(TEST_TRACK)
        tc_track.equal_timestep(time_step_h=1)

        self.assertEqual(tc_track.data[0].time.size, 223)
        self.assertAlmostEqual(tc_track.data[0].lon.values[11], -27.426151640151684)
        self.assertAlmostEqual(float(tc_track.data[0].lat[23]), 12.300006169591480)
        self.assertEqual(tc_track.data[0].time_step[7], 1)
        self.assertEqual(np.max(tc_track.data[0].radius_max_wind), 0)
        self.assertEqual(np.min(tc_track.data[0].radius_max_wind), 0)
        self.assertEqual(tc_track.data[0].max_sustained_wind[21], 25)
        self.assertAlmostEqual(tc_track.data[0].central_pressure.values[29], 1008, places=0)
        self.assertEqual(np.max(tc_track.data[0].environmental_pressure), 1010)
        self.assertEqual(np.min(tc_track.data[0].environmental_pressure), 1010)
        self.assertEqual(tc_track.data[0]['time.year'][13], 1951)
        self.assertEqual(tc_track.data[0]['time.month'][26], 8)
        self.assertEqual(tc_track.data[0]['time.day'][7], 27)
        self.assertEqual(tc_track.data[0].max_sustained_wind_unit, 'kn')
        self.assertEqual(tc_track.data[0].central_pressure_unit, 'mb')
        self.assertEqual(tc_track.data[0].orig_event_flag, 1)
        self.assertEqual(tc_track.data[0].name, '1951239N12334')
        self.assertEqual(tc_track.data[0].data_provider, 'hurdat_atl')
        self.assertTrue(np.isnan(tc_track.data[0].basin))
        self.assertEqual(tc_track.data[0].id_no, 1951239012334)
        self.assertEqual(tc_track.data[0].category, 1)

        # test some "generic floats"
        for time_step_h in [0.6663545049172093, 2.509374054925788, 8.175754471661111]:
            tc_track = tc.TCTracks()
            tc_track.read_processed_ibtracs_csv(TEST_TRACK)
            tc_track.equal_timestep(time_step_h=time_step_h)
            self.assertTrue(np.all(tc_track.data[0].time_step == time_step_h))

        tc_track = tc.TCTracks()
        tc_track.read_processed_ibtracs_csv(TEST_TRACK)
        tc_track.equal_timestep(time_step_h=0.16667)

        self.assertEqual(tc_track.data[0].time.size, 1333)
        self.assertTrue(np.all(tc_track.data[0].time_step == 0.16667))
        self.assertAlmostEqual(tc_track.data[0].lon.values[66], -27.397636528537127)

        for time_step_h in [0, -0.5, -1]:
            tc_track = tc.TCTracks()
            tc_track.read_processed_ibtracs_csv(TEST_TRACK)
            msg = f"time_step_h is not a positive number: {time_step_h}"
            with self.assertRaises(ValueError, msg=msg) as _cm:
                tc_track.equal_timestep(time_step_h=time_step_h)

    def test_interp_origin_pass(self):
        """Interpolate track to min_time_step crossing lat origin"""
        tc_track = tc.TCTracks()
        tc_track.read_processed_ibtracs_csv(TEST_TRACK)
        tc_track.data[0].lon.values = np.array([
            167.207761, 168.1, 168.936535, 169.728947, 170.5, 171.257176,
            171.946822, 172.5, 172.871797, 173.113396, 173.3, 173.496375,
            173.725522, 174., 174.331591, 174.728961, 175.2, 175.747632,
            176.354929, 177., 177.66677, 178.362433, 179.1, 179.885288,
            -179.304661, -178.5, -177.726442, -176.991938, -176.3, -175.653595,
            -175.053513, -174.5, -173.992511, -173.527342, -173.1, -172.705991,
            -172.340823, -172.
        ])
        tc_track.data[0].lat.values = np.array([
            40.196053, 40.6, 40.930215, 41.215674, 41.5, 41.816354, 42.156065,
            42.5, 42.833998, 43.16377, 43.5, 43.847656, 44.188854, 44.5,
            44.764269, 44.991925, 45.2, 45.402675, 45.602707, 45.8, 45.995402,
            46.193543, 46.4, 46.615718, 46.82312, 47., 47.130616, 47.225088,
            47.3, 47.369224, 47.435786, 47.5, 47.562858, 47.628064, 47.7,
            47.783047, 47.881586, 48.
        ])
        tc_track.equal_timestep(time_step_h=1)

        self.assertEqual(tc_track.data[0].time.size, 223)
        self.assertAlmostEqual(tc_track.data[0].lon.values[0], 167.207761)
        self.assertAlmostEqual(tc_track.data[0].lon.values[-1], -172)
        self.assertAlmostEqual(tc_track.data[0].lon.values[137], 179.75187272)
        self.assertAlmostEqual(tc_track.data[0].lon.values[138], 179.885288)
        self.assertAlmostEqual(tc_track.data[0].lon.values[139], -179.98060885)
        self.assertAlmostEqual(tc_track.data[0].lon.values[140], -179.84595743)
        self.assertAlmostEqual(tc_track.data[0].lat.values[0], 40.196053)
        self.assertAlmostEqual(tc_track.data[0].lat.values[-1], 48.)
        self.assertEqual(tc_track.data[0].time_step[7], 1)
        self.assertEqual(np.max(tc_track.data[0].radius_max_wind), 0)
        self.assertEqual(np.min(tc_track.data[0].radius_max_wind), 0)
        self.assertEqual(tc_track.data[0].max_sustained_wind[21], 25)
        self.assertAlmostEqual(tc_track.data[0].central_pressure.values[29], 1008, places=0)
        self.assertEqual(np.max(tc_track.data[0].environmental_pressure), 1010)
        self.assertEqual(np.min(tc_track.data[0].environmental_pressure), 1010)
        self.assertEqual(tc_track.data[0]['time.year'][13], 1951)
        self.assertEqual(tc_track.data[0]['time.month'][26], 8)
        self.assertEqual(tc_track.data[0]['time.day'][7], 27)
        self.assertEqual(tc_track.data[0].max_sustained_wind_unit, 'kn')
        self.assertEqual(tc_track.data[0].central_pressure_unit, 'mb')
        self.assertEqual(tc_track.data[0].orig_event_flag, 1)
        self.assertEqual(tc_track.data[0].name, '1951239N12334')
        self.assertEqual(tc_track.data[0].data_provider, 'hurdat_atl')
        self.assertTrue(np.isnan(tc_track.data[0].basin))
        self.assertEqual(tc_track.data[0].id_no, 1951239012334)
        self.assertEqual(tc_track.data[0].category, 1)

    def test_interp_origin_inv_pass(self):
        """Interpolate track to min_time_step crossing lat origin"""
        tc_track = tc.TCTracks()
        tc_track.read_processed_ibtracs_csv(TEST_TRACK)
        tc_track.data[0].lon.values = np.array([
            167.207761, 168.1, 168.936535, 169.728947, 170.5, 171.257176,
            171.946822, 172.5, 172.871797, 173.113396, 173.3, 173.496375,
            173.725522, 174., 174.331591, 174.728961, 175.2, 175.747632,
            176.354929, 177., 177.66677, 178.362433, 179.1, 179.885288,
            -179.304661, -178.5, -177.726442, -176.991938, -176.3, -175.653595,
            -175.053513, -174.5, -173.992511, -173.527342, -173.1, -172.705991,
            -172.340823, -172.
        ])
        tc_track.data[0].lon.values = - tc_track.data[0].lon.values
        tc_track.data[0].lat.values = np.array([
            40.196053, 40.6, 40.930215, 41.215674, 41.5, 41.816354, 42.156065,
            42.5, 42.833998, 43.16377, 43.5, 43.847656, 44.188854, 44.5,
            44.764269, 44.991925, 45.2, 45.402675, 45.602707, 45.8, 45.995402,
            46.193543, 46.4, 46.615718, 46.82312, 47., 47.130616, 47.225088,
            47.3, 47.369224, 47.435786, 47.5, 47.562858, 47.628064, 47.7,
            47.783047, 47.881586, 48.
        ])
        tc_track.equal_timestep(time_step_h=1)

        self.assertEqual(tc_track.data[0].time.size, 223)
        self.assertAlmostEqual(tc_track.data[0].lon.values[0], -167.207761)
        self.assertAlmostEqual(tc_track.data[0].lon.values[-1], 172)
        self.assertAlmostEqual(tc_track.data[0].lon.values[137], -179.75187272)
        self.assertAlmostEqual(tc_track.data[0].lon.values[138], -179.885288)
        self.assertAlmostEqual(tc_track.data[0].lon.values[139], 179.98060885)
        self.assertAlmostEqual(tc_track.data[0].lon.values[140], 179.84595743)
        self.assertAlmostEqual(tc_track.data[0].lat.values[0], 40.196053)
        self.assertAlmostEqual(tc_track.data[0].lat.values[-1], 48.)
        self.assertEqual(tc_track.data[0].time_step[7], 1)
        self.assertEqual(np.max(tc_track.data[0].radius_max_wind), 0)
        self.assertEqual(np.min(tc_track.data[0].radius_max_wind), 0)
        self.assertEqual(tc_track.data[0].max_sustained_wind[21], 25)
        self.assertAlmostEqual(tc_track.data[0].central_pressure.values[29], 1008, places=0)
        self.assertEqual(np.max(tc_track.data[0].environmental_pressure), 1010)
        self.assertEqual(np.min(tc_track.data[0].environmental_pressure), 1010)
        self.assertEqual(tc_track.data[0]['time.year'][13], 1951)
        self.assertEqual(tc_track.data[0]['time.month'][26], 8)
        self.assertEqual(tc_track.data[0]['time.day'][7], 27)
        self.assertEqual(tc_track.data[0].max_sustained_wind_unit, 'kn')
        self.assertEqual(tc_track.data[0].central_pressure_unit, 'mb')
        self.assertEqual(tc_track.data[0].orig_event_flag, 1)
        self.assertEqual(tc_track.data[0].name, '1951239N12334')
        self.assertEqual(tc_track.data[0].data_provider, 'hurdat_atl')
        self.assertTrue(np.isnan(tc_track.data[0].basin))
        self.assertEqual(tc_track.data[0].id_no, 1951239012334)
        self.assertEqual(tc_track.data[0].category, 1)

    def test_dist_since_lf_pass(self):
        """Test _dist_since_lf for andrew tropical cyclone."""
        tc_track = tc.TCTracks()
        tc_track.read_processed_ibtracs_csv(TC_ANDREW_FL)
        track = tc_track.get_track()
        track['on_land'] = ('time', coord_on_land(track.lat.values, track.lon.values))
        track['dist_since_lf'] = ('time', tc._dist_since_lf(track))

        msk = ~track.on_land
        self.assertTrue(np.all(np.isnan(track.dist_since_lf.values[msk])))
        self.assertEqual(track.dist_since_lf.values[msk].size, 38)

        self.assertGreater(track.dist_since_lf.values[-1],
                           dist_to_coast(track.lat.values[-1], track.lon.values[-1]) / 1000)
        self.assertEqual(1020.5431562223974, track['dist_since_lf'].values[-1])

        # check distances on land always increase, in second landfall
        dist_on_land = track.dist_since_lf.values[track.on_land]
        self.assertTrue(np.all(np.diff(dist_on_land)[1:] > 0))

    def test_category_pass(self):
        """Test category computation."""
        max_sus_wind = np.array([25, 30, 35, 40, 45, 45, 45, 45, 35, 25])
        max_sus_wind_unit = 'kn'
        cat = tc.set_category(max_sus_wind, max_sus_wind_unit)
        self.assertEqual(0, cat)

        max_sus_wind = np.array([25, 25, 25, 30, 30, 30, 30, 30, 25, 25, 20])
        max_sus_wind_unit = 'kn'
        cat = tc.set_category(max_sus_wind, max_sus_wind_unit)
        self.assertEqual(-1, cat)

        max_sus_wind = np.array([80, 90, 100, 115, 120, 125, 130,
                                 120, 110, 80, 75, 80, 65])
        max_sus_wind_unit = 'kn'
        cat = tc.set_category(max_sus_wind, max_sus_wind_unit)
        self.assertEqual(4, cat)

        max_sus_wind = np.array([
            28.769475, 34.52337, 40.277265, 46.03116, 51.785055, 51.785055,
            51.785055, 51.785055, 40.277265, 28.769475
        ])
        max_sus_wind_unit = 'mph'
        cat = tc.set_category(max_sus_wind, max_sus_wind_unit)
        self.assertEqual(0, cat)

        max_sus_wind = np.array([
            12.86111437, 12.86111437, 12.86111437, 15.43333724, 15.43333724,
            15.43333724, 15.43333724, 15.43333724, 12.86111437, 12.86111437,
            10.2888915
        ])
        max_sus_wind_unit = 'm/s'
        cat = tc.set_category(max_sus_wind, max_sus_wind_unit)
        self.assertEqual(-1, cat)

        max_sus_wind = np.array([
            148.16, 166.68, 185.2, 212.98, 222.24, 231.5, 240.76, 222.24,
            203.72, 148.16, 138.9, 148.16, 120.38
        ])
        max_sus_wind_unit = 'km/h'
        cat = tc.set_category(max_sus_wind, max_sus_wind_unit)
        self.assertEqual(4, cat)

    def test_estimate_params_pass(self):
        """Test track parameter estimation functions."""
        cen_pres = np.array([-999, 993, np.nan, -1, 0, 1004, np.nan])
        v_max = np.array([45, np.nan, 50, 55, 0, 60, 75])
        lat = np.array([13.8, 13.9, 14, 14.1, 14.1, np.nan, -999])
        lon = np.array([np.nan, -52.8, -54.4, -56, -58.4, -59.7, -61.1])
        ref_pres = np.array([np.nan, 993, 990, 986, np.nan, 1004, np.nan])
        out_pres = tc._estimate_pressure(cen_pres, lat, lon, v_max)
        np.testing.assert_array_almost_equal(ref_pres, out_pres, decimal=0)

        v_max = np.array([45, np.nan, 50, 55, 0, 60, 75])
        cen_pres = np.array([-999, 993, np.nan, -1, 0, 1004, np.nan])
        lat = np.array([13.8, 13.9, 14, 14.1, 14.1, np.nan, -999])
        lon = np.array([np.nan, -52.8, -54.4, -56, -58.4, -59.7, -61.1])
        ref_vmax = np.array([45, 46, 50, 55, np.nan, 60, 75])
        out_vmax = tc._estimate_vmax(v_max, lat, lon, cen_pres)
        np.testing.assert_array_almost_equal(ref_vmax, out_vmax, decimal=0)

        roci = np.array([np.nan, -1, 145, 170, 180, 0, -5])
        cen_pres = np.array([-999, 993, np.nan, -1, 0, 1004, np.nan])
        ref_roci = np.array([np.nan, 182.792715, 145, 170, 180, 161.5231086, np.nan])
        out_roci = tc.estimate_roci(roci, cen_pres)
        np.testing.assert_array_almost_equal(ref_roci, out_roci)

        rmw = np.array([17, 33, -1, 25, np.nan, -5, 13])
        cen_pres = np.array([-999, 993, np.nan, -1, 0, 1004, np.nan])
        ref_rmw = np.array([17, 33, np.nan, 25, np.nan, 43.95543761, 13])
        out_rmw = tc.estimate_rmw(rmw, cen_pres)
        np.testing.assert_array_almost_equal(ref_rmw, out_rmw)

    def test_estimate_rmw_pass(self):
        """Test estimate_rmw function."""
        NM_TO_KM = (1.0 * ureg.nautical_mile).to(ureg.kilometer).magnitude

        tc_track = tc.TCTracks()
        tc_track.read_processed_ibtracs_csv(TEST_TRACK)
        tc_track.equal_timestep()
        rad_max_wind = tc.estimate_rmw(
            tc_track.data[0].radius_max_wind.values,
            tc_track.data[0].central_pressure.values) * NM_TO_KM

        self.assertAlmostEqual(rad_max_wind[0], 87, places=0)
        self.assertAlmostEqual(rad_max_wind[10], 87, places=0)
        self.assertAlmostEqual(rad_max_wind[128], 56, places=0)
        self.assertAlmostEqual(rad_max_wind[129], 55, places=0)
        self.assertAlmostEqual(rad_max_wind[130], 54, places=0)
        self.assertAlmostEqual(rad_max_wind[189], 53, places=0)
        self.assertAlmostEqual(rad_max_wind[190], 55, places=0)
        self.assertAlmostEqual(rad_max_wind[191], 57, places=0)
        self.assertAlmostEqual(rad_max_wind[192], 58, places=0)
        self.assertAlmostEqual(rad_max_wind[200], 71, places=0)

    def test_tracks_in_exp_pass(self):
        """Check if tracks in exp are filtered correctly"""

        # Load two tracks from ibtracks
        storms = {'in': '2000233N12316', 'out': '2000160N21267'}
        tc_track = tc.TCTracks()
        tc_track.read_ibtracs_netcdf(storm_id=list(storms.values()))

        # Define exposure from geopandas
        world = gpd.read_file(gpd.datasets.get_path('naturalearth_lowres'))
        exp_world = Exposures(world)
        exp = Exposures(exp_world[exp_world.name=='Cuba'])

        # Compute tracks in exp
        tracks_in_exp = tc_track.tracks_in_exp(exp, buffer=1.0)

        self.assertTrue(tracks_in_exp.get_track(storms['in']))
        self.assertFalse(tracks_in_exp.get_track(storms['out']))


# Execute Tests
if __name__ == "__main__":
    TESTS = unittest.TestLoader().loadTestsFromTestCase(TestFuncs)
    TESTS.addTests(unittest.TestLoader().loadTestsFromTestCase(TestIO))
    TESTS.addTests(unittest.TestLoader().loadTestsFromTestCase(TestIbtracs))
    unittest.TextTestRunner(verbosity=2).run(TESTS)<|MERGE_RESOLUTION|>--- conflicted
+++ resolved
@@ -127,11 +127,7 @@
         tc_track = tc.TCTracks()
         storm_id = '2012152N12130'
 
-<<<<<<< HEAD
-        tc_track.read_ibtracs_netcdf(storm_id=storm_id, estimate_missing=True, provider='usa')
-=======
         tc_track.read_ibtracs_netcdf(storm_id=storm_id, provider='usa')
->>>>>>> 1141fbc1
         track_ds = tc_track.get_track()
         self.assertEqual(track_ds.time.size, 51)
         self.assertEqual(track_ds.data_provider, 'ibtracs_usa')
@@ -139,10 +135,6 @@
         self.assertAlmostEqual(track_ds.central_pressure.values[50], 989, places=5)
         self.assertAlmostEqual(track_ds.radius_max_wind.values[46], 20, places=5)
 
-<<<<<<< HEAD
-        tc_track.read_ibtracs_netcdf(storm_id=storm_id, estimate_missing=True)
-        track_ds = tc_track.get_track()
-=======
         tc_track.read_ibtracs_netcdf(storm_id=storm_id)
         track_ds = tc_track.get_track()
         self.assertEqual(track_ds.time.size, 35)
@@ -158,21 +150,11 @@
         tc_track.read_ibtracs_netcdf(storm_id=storm_id, estimate_missing=True)
         track_ds = tc_track.get_track()
         # less time steps are discarded, leading to a larger total size
->>>>>>> 1141fbc1
         self.assertEqual(track_ds.time.size, 99)
         self.assertEqual(track_ds.data_provider, 'ibtracs_official_3h_mixed')
         self.assertAlmostEqual(track_ds.lat.values[44], 33.30, places=5)
         self.assertAlmostEqual(track_ds.central_pressure.values[44], 976, places=5)
         self.assertAlmostEqual(track_ds.central_pressure.values[42], 980, places=5)
-<<<<<<< HEAD
-
-    def test_read_estimate_missing(self):
-        """Read a tropical cyclone and estimate missing values."""
-        tc_track = tc.TCTracks()
-        storm_id = '2012152N12130'
-
-        tc_track.read_ibtracs_netcdf(storm_id=storm_id, provider='official')
-=======
         # the wind speed at position 44 is missing in the original data
         self.assertAlmostEqual(track_ds.max_sustained_wind.values[44], 57, places=0)
 
@@ -183,7 +165,6 @@
 
         tc_track.read_ibtracs_netcdf(
             storm_id=storm_id, interpolate_missing=False, provider='official')
->>>>>>> 1141fbc1
         track_ds = tc_track.get_track()
         self.assertEqual(track_ds.time.size, 21)
         self.assertEqual(track_ds.data_provider, 'ibtracs_official')
@@ -196,19 +177,11 @@
         tc_track = tc.TCTracks()
         storm_id = '2012152N12130'
 
-<<<<<<< HEAD
-        tc_track.read_ibtracs_netcdf(storm_id=storm_id, provider_wind_corr=True)
+        tc_track.read_ibtracs_netcdf(storm_id=storm_id, rescale_windspeeds=True)
         track_ds = tc_track.get_track()
         self.assertAlmostEqual(track_ds.max_sustained_wind.values[34], 55 * 1.16, places=5)
 
-        tc_track.read_ibtracs_netcdf(storm_id=storm_id, provider_wind_corr=False)
-=======
-        tc_track.read_ibtracs_netcdf(storm_id=storm_id, rescale_windspeeds=True)
-        track_ds = tc_track.get_track()
-        self.assertAlmostEqual(track_ds.max_sustained_wind.values[34], 55 * 1.16, places=5)
-
         tc_track.read_ibtracs_netcdf(storm_id=storm_id, rescale_windspeeds=False)
->>>>>>> 1141fbc1
         track_ds = tc_track.get_track()
         self.assertAlmostEqual(track_ds.max_sustained_wind.values[34], 55, places=5)
 
