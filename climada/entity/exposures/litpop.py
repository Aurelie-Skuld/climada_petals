# -*- coding: utf-8 -*-
"""
This file is part of CLIMADA.

Copyright (C) 2017 CLIMADA contributors listed in AUTHORS.

CLIMADA is free software: you can redistribute it and/or modify it under the
terms of the GNU Lesser General Public License as published by the Free
Software Foundation, version 3.

CLIMADA is distributed in the hope that it will be useful, but WITHOUT ANY
WARRANTY; without even the implied warranty of MERCHANTABILITY or FITNESS FOR A
PARTICULAR PURPOSE.  See the GNU Lesser General Public License for more details.

You should have received a copy of the GNU Lesser General Public License along
with CLIMADA. If not, see <https://www.gnu.org/licenses/>.
"""
import logging
import time
import os
from sys import stdout
import numpy as np
import pandas as pd
from pandas_datareader import wb
from scipy import sparse
from scipy import ndimage as nd
from scipy import stats
from cartopy.io import shapereader
import geopandas as gpd
import shapefile
from matplotlib import pyplot as plt
from iso3166 import countries as iso_cntry
import gdal
from pint import UnitRegistry

from climada.entity.exposures import nightlight as nightlight
from climada.entity.tag import Tag
from climada.entity.exposures.base import Exposures, INDICATOR_IF
from climada.entity.exposures import gpw_import
from climada.util.finance import gdp, income_group, wealth2gdp, world_bank_wealth_account
from climada.util.constants import SYSTEM_DIR

logging.root.setLevel(logging.DEBUG)
LOGGER = logging.getLogger(__name__)

"""Define LitPop class."""

"""__all__ = ['litpop']"""

BM_FILENAMES = ['BlackMarble_2016_A1_geo_gray.tif', \
                    'BlackMarble_2016_A2_geo_gray.tif', \
                    'BlackMarble_2016_B1_geo_gray.tif', \
                    'BlackMarble_2016_B2_geo_gray.tif', \
                    'BlackMarble_2016_C1_geo_gray.tif', \
                    'BlackMarble_2016_C2_geo_gray.tif', \
                    'BlackMarble_2016_D1_geo_gray.tif', \
                    'BlackMarble_2016_D2_geo_gray.tif']

NASA_RESOLUTION_DEG = (15*UnitRegistry().arc_second).to(UnitRegistry().deg). \
                       magnitude

WORLD_BANK_INC_GRP = \
"http://databank.worldbank.org/data/download/site-content/OGHIST.xls"
""" Income group historical data from World bank."""

DEF_RES_NASA_KM = 0.5
""" Default approximate resolution for NASA's nightlights in km."""

DEF_RES_GPW_KM = 1
""" Default approximate resolution for the GPW dataset in km."""

DEF_RES_NASA_ARCSEC = 15
""" Default approximate resolution for NASA's nightlights in arcsec."""

DEF_RES_GPW_ARCSEC = 30
""" Default approximate resolution for the GPW dataset in arcsec."""

DEF_HAZ_TYPE = 'TC'
""" Default hazard type used in impact functions id. """

class LitPop(Exposures):
    """Defines exposures from nightlight intensity (NASA), Gridded Population
        data (SEDAC), GDP (World Bank) and a conversion factor to calculate
        asset value from GDP derived from the Global Wealth Databook by the
        Credit Suisse Research Institute.

        Calling sequence example:
        ent = LitPop()
        country_name = ['Switzerland', 'Austria']
        ent.set_country(country_name)
        ent.plot()
    """

    @property
    def _constructor(self):
        return LitPop

    def clear(self):
        """ Appending the base class clear attribute to also delete attributes
            which are only used here.
        """
        Exposures.clear(self)
        try:
            del self.country_data
        except AttributeError:
            pass

    def set_country(self, countries, **args):
        """ Get LitPop based exposre for one country or multiple countries
        using values at reference year. If GDP or income
        group not available for that year, consider the value of the closest
        available year.

        Parameters:
            countries (str or list): list of countries or single county as a
                sting. Countries can either be country names ('France') or
                country codes ('FRA'), even a mix is possible in the list.
        args: Keyword arguments. The following keywords are recognised:
            res_km (float, optional): approx resolution in km. Default: 1km.
            res_arcsec (float, optional): resolution in arc-sec. Overrides
                res_km if both are delivered
            check_plot (boolean, optional): choose if a plot is shown at the
                end of the operation.
            fin_mode (str, optional): define what total country economic value
                is to be used as an asset base and distributed to the grid:
                - gdp: gross-domestic product (Source: World Bank)
                - income_group: gdp multiplied by country's income group+1
                - nfw: non-financial wealth (Source: Credit Suisse, of households only)
                - tw: total wealth (Source: Credit Suisse, of households only)
                - pc: produced capital (Source: World Bank), incl. manufactured or
                    built assets such as machinery, equipment, and physical structures
                    (pc is in constant 2014 USD)
            admin1_calc (boolean): distribute admin1-level GDP if available? (default False)
            conserve_cntrytotal (boolean): given admin1_calc, conserve national total asset value (default True)
            reference_year (int)
            adm1_scatter (boolean): produce scatter plot for admin1 validation?
        """
        #TODO: allow for user delivered path
#        self.clear() # clear existing assets (reset)
        start_time = time.time()
        res_km = args.get('res_km', 1)
        res_arcsec = args.get('res_arcsec', [])
        fin_mode = args.get('fin_mode', 'income_group')
        admin1_calc = args.get('admin1_calc', False)
        adm1_scatter = args.get('adm1_scatter', False)
        conserve_cntrytotal = args.get('conserve_cntrytotal', True)
        reference_year = args.get('reference_year', 2016)
#        inherit_admin1_from_admin0 = args.get('inherit_admin1_from_admin0', 1)
        if res_arcsec == []:
            resolution = (res_km/DEF_RES_GPW_KM)*DEF_RES_GPW_ARCSEC
        else:
            resolution = res_arcsec
        _match_target_res(resolution)
        check_plot = args.get('check_plot', 0)
        country_info = dict()
        admin1_info = dict()
        if isinstance(countries, list): #multiple countries
            list_len = len(countries)
            country_list = countries
            for i, country in enumerate(country_list[::-1]):
                country_new = _get_ISO3_from_name(country)
                country_list[list_len-1-i] =\
                    country_new
                if country_new is None:
                    LOGGER.warning('The country %s could not be found.', country)
                    LOGGER.warning('Country %s is removed from the list.', country)
                    del country_list[list_len-1-i]
                else:
                    country_info[country_new], admin1_info[country_new] =\
                        _get_country_info(country_new)
                del country_new
            if len(country_list) == 0:
                LOGGER.error('No valid country chosen. Operation aborted.')
                raise ValueError
            else:
                all_bbox = [_get_country_shape(countr, 1)[0]\
                        for countr in country_list]
                cut_bbox = _bbox_union(all_bbox)
        elif isinstance(countries, str): #One country
            country_list = list()
            country_list.append(countries)
            country_new = _get_ISO3_from_name(countries)
            country_list[0] = country_new
            if not _get_country_shape(country_list[0], 1) is None:
                all_bbox = _get_country_shape(country_list[0], 1)[0]
            else:
                LOGGER.error('Country %s could not be found.', countries)
                raise ValueError
            cut_bbox = all_bbox
            country_info[country_list[0]], admin1_info[country_list[0]]\
                = _get_country_info(country_list[0])
        else:
            LOGGER.error('Country parameter data type not recognised. '\
                         + 'Operation aborted.')
            raise TypeError
        all_coords = _LitPop_box2coords(cut_bbox, resolution, 1)
        # Get LitPop
        LOGGER.info('Generating LitPop data at a resolution of %s arcsec.', str(resolution))
        LitPop_data = _get_LitPop_box(cut_bbox, resolution, 0, reference_year, [1, 1])
        shp_file = shapereader.natural_earth(resolution='10m',
                                             category='cultural',
                                             name='admin_0_countries')
        shp_file = shapereader.Reader(shp_file)

        for cntry_iso, cntry_val in country_info.items():
            if fin_mode == 'pc':
                _, gdp_val = world_bank_wealth_account(cntry_iso, reference_year, no_land = True) # not actually GDP but Produced Capital "pc"
            else:
                _, gdp_val = gdp(cntry_iso, reference_year, shp_file)
            cntry_val.append(gdp_val)
        _get_gdp2asset_factor(country_info, reference_year, shp_file, default_val=1, fin_mode=fin_mode)

        tag = Tag()
        lp_cntry = list()
        for curr_country in country_list:
            curr_shp = _get_country_shape(curr_country, 0)
            mask = _mask_from_shape(curr_shp, resolution=resolution,\
                                    points2check=all_coords)
            LitPop_curr = LitPop_data[mask.sp_index.indices]
            lon, lat = zip(*np.array(all_coords)[mask.sp_index.indices])

            if admin1_calc == 1:
                LitPop_curr = _calc_admin1(curr_country,\
                                           country_info[curr_country],
                                           admin1_info[curr_country],\
                                           LitPop_curr, list(zip(lon, lat)),\
                                           resolution, adm1_scatter, \
                                           conserve_cntrytotal=conserve_cntrytotal,\
                                           check_plot=check_plot, masks_adm1=[], return_data=1)
            else:
                LitPop_curr = _calc_admin0(LitPop_curr,\
                                   country_info[curr_country][3],\
                                   country_info[curr_country][4])
            lp_cntry.append(self._set_one_country(country_info[curr_country],\
                LitPop_curr, lon, lat))
            tag.description += ("LitPop based asset values for {} at " + \
                str(int(resolution)) + " arcsec resolution. Financial mode: {}"\
                + "\n").format(country_info[curr_country][1], fin_mode)

        Exposures.__init__(self, gpd.GeoDataFrame(pd.concat(lp_cntry,
                                                            ignore_index=True)))
        self.ref_year = reference_year
        self.tag = tag
        self.value_unit = 'USD'

        if check_plot == 1:
            self.plot_log(admin1_plot=0)
        LOGGER.info("Creating the LitPop exposure took "\
                        + str(round(time.time() - start_time, 2)) +"s")
        self.check()

    @staticmethod
    def _set_one_country(cntry_info, LitPop_data, lon, lat):
        """ Model one country.

        Parameters:
            cntry_info (list): [cntry_id, cnytry_name, cntry_geometry,
                ref_year, gdp, income_group]
            LitPop_data (pandas SparseArray): LitPop data with the value
                already distributed.
            lon (array): longitudinal coordinates
            lat (array): latudinal coordinates
        """
        lp = LitPop()
        lp['value'] = LitPop_data.values
        lp['latitude'] = lat
        lp['longitude'] = lon
        lp['region_id'] = np.ones(lp.value.shape, int) * int(iso_cntry.get(cntry_info[1]).numeric)
        lp[INDICATOR_IF + DEF_HAZ_TYPE] = np.ones(lp.value.size, int)
        return lp

    def _append_additional_info(self, cntries_info):
        """ Add country information in dictionary attribute country_data.

        Parameters:
            cntries_info (dict): country ISO3, name and shape
        """
        self.country_data = {'ISO3': [], 'name': [], 'shape': []}
        for cntry_ISO3, cntry_info in cntries_info.items():
            self.country_data['ISO3'].append(cntry_ISO3)
            self.country_data['name'].append(cntry_info[1])
            self.country_data['shape'].append(cntry_info[2])

    def plot_log(self, admin1_plot=1):
        """ Plots the LitPop data with the color scale reprenting the values
            in a logarithmic scale.

        Parameters:
            admin1_plot (boolean): whether admin1 borders should be plotted.
                Default=1
        """
        #TODO: plot subplots for the different countries instead of one global
        #one. Countries can be identified by their region id, hence this
        #can be implemented
        import matplotlib.colors as colors
        if not self.value.sum() == 0:
            plt.figure()
#            countr_shape = _get_country_shape(country_iso, 0)
            countr_bbox = np.array((min(self.coord[:, 1]),\
                                    min(self.coord[:, 0]),\
                                    max(self.coord[:, 1]),\
                                    max(self.coord[:, 0])))
            plt.gca().set_xlim(countr_bbox[0]\
                   -0.1*(countr_bbox[2]-countr_bbox[0]), countr_bbox[2]\
                   +0.1*(countr_bbox[2]-countr_bbox[0]))
            plt.gca().set_ylim(countr_bbox[1]\
                   -0.1*(countr_bbox[3]-countr_bbox[1]), countr_bbox[3]\
                   +0.1*(countr_bbox[3]-countr_bbox[1]))
            plt.scatter(self.coord[:, 1], self.coord[:, 0],\
                        c=self.value, marker=',', s=3,\
                        norm=colors.LogNorm())
            plt.title('Logarithmic scale LitPop value')
            if hasattr(self, 'country_data') and\
                    not self.country_data['shape'] == []:
                for idx, shp in enumerate(self.country_data['shape']):
                    _plot_shape_to_plot(shp)
                    if admin1_plot == 1:
                        _plot_admin1_shapes(self.country_data['ISO3'][idx],\
                                            0.6)
            plt.colorbar()
            plt.show()

def _get_LitPop_box(cut_bbox, resolution, return_coords=0, reference_year=2016, litpop_power=[1, 1]):
    '''
    PURPOSE:
        A function which retrieves and calculates the LitPop data within a
        certain bounding box for a given resolution.
    INPUTS:
        cut_bbox (1x4 array-like): Bounding box (ESRI type) of interest.
            The layout of the bounding box corresponds to the bounding box of
            the ESRI shape files and is as follows:
            [minimum longitude, minimum latitude, maximum longitude,
                 maxmimum latitude]
        resolution (scalar): resolution in arc-seconds
        reference_year (int): reference year, population available at:
            2000, 2005, 2010, 2015 (default), 2020
        litpop_power (list of two integers, default = [1, 1]) defining power with
            which lit (bm) and pop (gpw) go into LitPop
    OUTPUT (either one of these lines, depending on option return_coords):
        LitPop_data (pandas SparseArray): A pandas SparseArray containing the
            raw, unnormalised LitPop data.
        OR
        LitPop_data, lon, lat (tuple): if return_coords=1 a tuple in the
            form (lon, lat) with the coordinates falling into the cut_bbox are
            return along with the LitPop_data (see above).
    '''

    bm = _get_box_blackmarble(cut_bbox,\
                                    resolution=resolution, return_coords=0)
    gpw = gpw_import._get_box_gpw(cut_bbox=cut_bbox, resolution=resolution,\
                                  return_coords=0, reference_year=reference_year)
    bm_temp = np.ones(bm.shape)
    bm_temp[bm.sp_index.indices] = (np.array(bm.sp_values, dtype='uint16')+1)
    bm = pd.SparseArray(bm_temp, fill_value=1)
    del bm_temp

    LitPop_data = _LitPop_multiply_box(bm, gpw, x=litpop_power[0], y=litpop_power[1])

    if return_coords == 1:
        lon, lat = _LitPop_box2coords(cut_bbox, resolution, 0)
        return LitPop_data, lon, lat
    else:
        return LitPop_data

def _LitPop_multiply_box(bm, gpw, x=1, y=1):
    '''
    PURPOSE:
        Multiplication of lit (bm^x) and pop (gpw^y) to get LitPop.
        Both factors can be included once or to the power of x / y to
        increase their weight.
    '''
    LitPop_data = pd.SparseArray(np.multiply(bm.values**x, \
                                            gpw.values**y),\
                                            fill_value=0)
    return LitPop_data

def _LitPop_box2coords(box, resolution, point_format=0):
    '''
    PURPOSE:
        A function which calculates coordinates arrays explicitly from a
        bounding box for a given resolution
    INPUTS:
        box (1x4 array-like): Bounding box (ESRI type) of coordinates to be
            delivered.
            the layout of the bounding box corresponds to the bounding box of
            the ESRI shape files and is as follows:
            [minimum longitude, minimum latitude, maximum longitude,
                 maxmimum latitude]
        resolution (scalar): resolution in arc-seconds
    OUTPUT (either one of these lines, depending on point_format):
        lon, lat (tuple of arrays): if point_format =0 (default) is selected
            a separate array for the longitude and latitude of each pixel in
            the bounding box is returned.
        coordiates (array): if point_format =1 is selected a tuple entry of
            the form (lon, lat) for each point is returned.
    '''
    deg_per_pix = 1/(3600/resolution)
    min_col, min_row, max_col, max_row =\
        _LitPop_coords_in_glb_grid(box, resolution)
    lon = np.array(np.transpose([np.ones((max_row-min_row+1,))\
                                 *((-180+(deg_per_pix/2))+l_i*deg_per_pix)\
                                 for l_i in range(min_col, (max_col+1))]))
    lon = lon.flatten(order='F')
    lat = np.array(np.transpose([((90-(deg_per_pix/2))-(l_j*deg_per_pix))\
                         for l_j in range(min_row, (max_row+1))]\
                        *np.ones((max_col-min_col+1, (max_row-min_row+1)))))
    lat = lat.flatten(order='F')
    if point_format == 1:
        return list([(lon, lat) for lon, lat in zip(lon, lat)])
    else:
        return lon, lat

def _LitPop_coords_in_glb_grid(box, resolution):
    '''
    PURPOSE:
        Function which calculates the coordinates from geographic to
    a cartesian coordinate system, where the NE-most point is 0,0.
    INPUTS:
        box (1x4 array-like): Bounding box (ESRI type) of coordinates to be
            delivered.
            the layout of the bounding box corresponds to the bounding box of
            the ESRI shape files and is as follows:
            [minimum longitude, minimum latitude, maximum longitude,
                 maxmimum latitude]
        resolution (scalar): resolution in arc-seconds
    OUTPUTS:
        mincol, minrow, maxcol, maxrow (array): row and col numbers which
            define the box in the cartesian coordinate system.
    '''
    minlon, minlat, maxlon, maxlat = box
    deg_per_pix = 1/(3600/resolution)
    minlon, maxlon = minlon-(-180), maxlon-(-180)
    minlat, maxlat = -(minlat-(90)), -(maxlat-(90))
    lon_dist = np.ceil(abs(maxlon-minlon)/deg_per_pix)
    lat_dist = np.ceil(abs(maxlat-minlat)/deg_per_pix)
    mincol = int(max(minlon//deg_per_pix, 0))
    maxcol = int(max(mincol + lon_dist-1, mincol))
    minrow = int(max(maxlat//deg_per_pix, 0))
    maxrow = int(max(minrow + lat_dist-1, minrow))
    return np.array((mincol, minrow, maxcol, maxrow))

def _LitPop_convert_coords(box, resolution):
    '''
    PURPOSE:
        A function which fits coordinates to global LitPop grid. Main purpose
        is to keep track of coordinates cut in reading BM and GPW without
        having to store pixel-based coordinates.
    INPUTS:
        box (1x4 array-like): Bounding box (ESRI type) of coordinates to be
            delivered. the layout of the bounding box corresponds to the
            bounding box of the ESRI shape files and is as follows:
                [minimum longitude, minimum latitude, maximum longitude,
                 maxmimum latitude]
        resolution (scalar): resolution in arc-seconds
    OUTPUT:
        box (1x4 array-like): bounding box with coordinates adjusted to global
            LitPop grid.
    '''
    minlon, maxlon = box[0], box[2]
    minlat, maxlat = box[1], box[3]
    deg_per_pix = 1/(3600/resolution)
    min_col, max_col = int(max(minlon//deg_per_pix, -180*(1/deg_per_pix))),\
        int(min(maxlon//deg_per_pix, (180-(deg_per_pix/2))*(1/deg_per_pix)))
    min_row, max_row = int(max(minlat//deg_per_pix, -90*(1/deg_per_pix))),\
        int(min(maxlat//deg_per_pix, (90-(deg_per_pix/2))*(1/deg_per_pix)))
    box = np.array((min_col*deg_per_pix+(deg_per_pix/2), min_row*deg_per_pix\
                    +(deg_per_pix/2), max_col*deg_per_pix\
                    +(deg_per_pix/2), max_row*deg_per_pix+(deg_per_pix/2)))
    return box

def _get_country_shape(country_iso, only_geo=0):
    """ Retrieves the shape file or coordinate information of a country.

    Parameters:
        country_iso (str): country code of country to get
        only_geo (boolean): Determines the output mode (default =0):
            if =0: returns the entire shape file of the country
            if =1: returns a tuple of values: bbox, lat, lon (see below)

    Returns:
        if only_geo = 0 (default):
            The shape of type shapefile._Shape
        if only_geo = 1
            bbox, lat, lon (tuple of size 3)
                bbox is a 1x4 vector of the bounding box of the country (array)
                lat is a mx1 vector of the latitudinal values of the vertices
                    of the shape (array)
                lon is a mx1 vector of the longitudinal values of the vertices
                    of the shape (array)
    """
    country_iso = country_iso.casefold()
    shp = shapereader.natural_earth(resolution='10m',
                                    category='cultural',
                                    name='admin_0_countries')
    shp = shapefile.Reader(shp)
    if len(country_iso) == 3:
        for field_num, field in enumerate(shp.fields[1::]):   # Skip first (index zero) field, because it is DeletionFlag
            if field[0] == 'ADM0_A3':
                break
    else:
        for field_num, field in enumerate(shp.fields[1::]):   # Skip first (index zero) field, because it is DeletionFlag
            if field[0] == 'ADMIN':
                break
    del field
    for rec_i, rec in enumerate(shp.records()):
        if rec[field_num].casefold() == country_iso:
            if only_geo != 1:
                return shp.shapes()[rec_i]
            else:
                bbox = shp.shapes()[rec_i].bbox
                points = shp.shapes()[rec_i].points
                lat = np.array([x[1] for x in points])
                lon = np.array([x[0] for x in points])
                return bbox, lat, lon

def _match_target_res(target_res='NA'):
    """ Checks whether the resolution is compatible with the "legacy"
        resolutions used in Matlab Climada and produces a warning message
        if not.

        Parameters:
            target_res (scalar): Resolution in arc seconds.
    """
    res_list = [30, 60, 120, 300, 600, 3600]
    out_res = min(res_list, key=lambda x: abs(x-target_res))
    if out_res != target_res:
        LOGGER.warning('Not one of the legacy resoultions selected. '\
                    + 'In case of problems, consider adjusting it to '\
                    + '%s arc-sec.', out_res)

def _shape_cutter(shape, **opt_args):
    """ Checks whether given coordinates are within a shape or not. Can also
        check if a shape possesses enclaves and cuts them out accordingly.
        If no coordinates are supplied, all coordinates in the bounding box
        of the shape under the given resolution are checked.

    Parameters:
        shape (_shape): shape file to check
    Optional:
        opt_args (keyword arguments):
            resolution (scalar): resolution of the points to be checked in
                arcsec. Required if the points need to be created first.
                Defautl = 30.
            check_enclaves (boolean): If activated, enclaves get detected and
                cut out from shapes. Default = 1.
            check_plot (boolean): If activated, a plot with the shap and the
                mask is shown. Default = 0.
            shape_format (str, tuple): colour of the shape if it is plotted.
                Takes any colour format which is recognised by matplotlib.
            enclave_format (str, tuple): colour of the enclaves if it they are
                plotted. Takes any colour format which is recognised by
                matplotlib.
            return_mask (boolean): If activated, the mask is also returned
            points2check (list): a list of points in tuple formaat (lon, lat)
                for which should be checked whether they are inside the shape.
                if no points are delivered, the points are created for the
                bounding box of the shape.
            point_format (boolean): If activated the points get returned as
                a list in tuple format (lon, lat), otherwise, lon and lat
                get returned separately.

    Returns (depending on the chosen options):
        lon (list): list of longitudinal coordinate data of points inside shape
            (returned if points_format = 0)
        lat (list): list of latitudianl coordinate data of points inside shape
            (returned if points_format = 0)
        incl_coords (list): list of tuples of formate (lon, lat) of points
            inside shape (returned if points_format=1)
        enclave_paths (list): list of detected enclave paths
        mask (pandas SparseArray): SparseArray which =1 where is point is
            inside shape and zero otherwise. (only returned if return_mask=1)
        if only_geo = 0 (default):
            The shape of type shapefile._Shape
        if only_geo = 1
            bbox, lat, lon (tuple of size 3)
                bbox is a 1x4 vector of the bounding box of the country (array)
                lat is a mx1 vector of the latitudinal values of the vertices
                    of the shape (array)
                lon is a mx1 vector of the longitudinal values of the vertices
                    of the shape (array)
    """
    from matplotlib import path
    curr_time = time.time()
    resolution = opt_args.get('resolution', 30)
    check_enclaves = opt_args.get('check_enclaves', 1)
    check_plot = opt_args.get('check_plot', 0)
    return_mask = opt_args.get('return_mask', 1)
    if check_plot == 1:
        shape_format = opt_args.get('shape_format', str(0.3))
        enclave_format = opt_args.get('enclave_format', shape_format)
    points2check = opt_args.get('points2check', [])
    point_format = opt_args.get('point_format', 1)
    if (not hasattr(shape, 'points')) or (not hasattr(shape, 'parts')):
        LOGGER.error('Not a valid shape. Please make sure, the shapefile is \
                     of type from package "shapefile".')
    sub_shapes = len(shape.parts)
    all_coords_shape = [(x, y) for x, y in shape.points]
    LOGGER.debug('Extracting subshapes and detecting enclaves...')
    sub_shape_path = []
    enclave_paths = []
    add2enclave = 0
    if sub_shapes > 1:
        for i in range(0, sub_shapes):
            if i == (sub_shapes-1):
                end_idx = len(shape.points)-1
            else:
                end_idx = shape.parts[i+1]-1
            if (i > 0) & (check_enclaves == 1):
                temp_path = path.Path(all_coords_shape[shape.parts[i]:end_idx])
                for k in range(0, len(sub_shape_path)):
                    if sub_shape_path[k].contains_point(temp_path.vertices[0]): #Only check if the first three vertices of the new shape is in any of the old shapes for speed
                        if len(temp_path.vertices) > 2:
                            if sub_shape_path[k].contains_point\
                                (temp_path.vertices[1])\
                                & sub_shape_path[k].contains_point\
                                (temp_path.vertices[2]):
                                add2enclave = 1
                                break
                if add2enclave == 1:
                    enclave_paths.append(temp_path)
                    temp_path = []
                    add2enclave = 0
                else:
                    sub_shape_path.append(temp_path)
                    temp_path = []
            else:
                sub_shape_path.append(path.Path(all_coords_shape\
                                            [shape.parts[i]:end_idx]))
        if check_enclaves == 1:
            LOGGER.debug('Detected subshapes: %s, of which subshapes: %s',\
                         str(sub_shapes), str(len(enclave_paths)))
        else:
            LOGGER.debug('Detected subshapes: %s. Enclave checking disabled',\
                         + str(sub_shapes))
    else:
        sub_shape_path.append(path.Path(all_coords_shape))
    del all_coords_shape
    incl_coords = []
    for j in range(0, len(sub_shape_path)):
        """stdout.write("\rChecking points in subshape " + str(j+1)\
             + " of " +str(len(sub_shape_path))\
             + ". Note: The first few subshapes are usually the largest"\
             + " and hence slowest.")
        stdout.flush()"""
        add_points = _mask_from_path(sub_shape_path[j], resolution)
        if not add_points is None:
            [incl_coords.append(point) for point in add_points]
        del add_points
    stdout.write('\n')
    if (check_enclaves == 1) & (len(enclave_paths) > 0):
        excl_coords = []
        LOGGER.debug('Removing enclaves...')
        for m in range(0, len(enclave_paths)):
            temp_excl_points = _mask_from_path(enclave_paths[m], resolution)
            if not temp_excl_points is None:
                [excl_coords.append(point) for point in temp_excl_points]
            del temp_excl_points
        excl_coords = set(tuple(row) for row in excl_coords)
        incl_coords = [point for point in incl_coords if point not\
                       in excl_coords]
    LOGGER.debug('Successfully isolated coordinates from shape')
    total_bbox = np.array((min([x[0] for x in shape.points]),\
      min([x[1] for x in shape.points]), max(x[0] for x in shape.points),\
      max(x[1] for x in shape.points)))
    if points2check == []:
        all_coords = _LitPop_box2coords(total_bbox, resolution, 1)
    else:
        all_coords = points2check
        del points2check
    incl_coords = set(incl_coords)
    mask = sparse.lil.lil_matrix(np.zeros((len(all_coords),)))
    for k_1 in range(0, len(all_coords)):
        if all_coords[k_1] in incl_coords:
            mask[0, k_1] = 1
    mask = pd.SparseArray(mask.toarray().reshape((-1,), order='F'),\
                          fill_value=0)
    lon, lat = zip(*[all_coords[val] for idx, val\
                     in enumerate(mask.sp_index.indices)])
    if check_plot == 1:
        plt.scatter(lon, lat, cmap='plasma', marker=',')
        _plot_shape_to_plot(shape, shape_format)
        if (check_enclaves == 1) & (len(enclave_paths) > 0):
            _plot_paths_to_plot(enclave_paths, enclave_format)
    if point_format == 1:
        if return_mask == 1:
            LOGGER.debug('Cutting the shape took %s s',\
                         str(round(time.time()-curr_time, 2)))
            return zip(lon, lat), enclave_paths, mask
        else:
            LOGGER.debug('Cutting the shape took %s s',\
                         str(round(time.time()-curr_time, 2)))
            return incl_coords, enclave_paths
    else:
        LOGGER.debug('Cutting the shape took %s s',\
                     str(round(time.time()-curr_time, 2)))
        if return_mask == 1:
            return lon, lat, enclave_paths, mask
        else:
            lat = [x[1] for x in incl_coords]
            lon = [x[0] for x in incl_coords]
            return lon, lat, enclave_paths

def _mask_from_path(Path, resolution=30, return_points=1, return_mask=0):
    curr_bbox = np.array((min([x[0] for x in Path.vertices]), min([x[1] for x\
                          in Path.vertices]), max([x[0] for x in\
                          Path.vertices]), max([x[1] for x in Path.vertices])))
    curr_points2check = _LitPop_box2coords(curr_bbox, resolution, 1)
    del curr_bbox
    if curr_points2check == []:
        return None
    temp_mask = pd.SparseArray(Path.contains_points(curr_points2check),\
                               fill_value=0)
    points_in = [curr_points2check[val] for idx, val\
                 in enumerate(temp_mask.sp_index.indices)]
    if return_points == 1:
        if return_mask == 1:
            return points_in, temp_mask
        else:
            return points_in
    else:
        lon, lat = [x[0] for x in points_in], [x[1] for x in points_in]
        if return_mask == 1:
            return lon, lat, temp_mask
        else:
            return lon, lat

def _mask_from_shape(check_shape, **opt_args):
    """ creates a mask from a shape assigning value 1 to points inside and 0
        otherwise.

    Parameters:
        check_shape (_Shape): shape file to check
    Optional:
        opt_args (keyword arguments):
            resolution (scalar): resolution of the points to be checked in
                arcsec. Required if the points need to be created first.
                Defautl = 30.
            check_enclaves (boolean): If activated, enclaves get detected and
                cut out from shapes. Default = 1.
            check_plot (boolean): If activated, a plot with the shap and the
                mask is shown. Default = 0.
            shape_format (str, tuple): colour of the shape if it is plotted.
                Takes any colour format which is recognised by matplotlib.
            enclave_format (str, tuple): colour of the enclaves if it they are
                plotted. Takes any colour format which is recognised by
                matplotlib.
            return_mask (boolean): If activated, the mask is also returned
            points2check (list): a list of points in tuple formaat (lon, lat)
                for which should be checked whether they are inside the shape.
                if no points are delivered, the points are created for the
                bounding box of the shape.
            point_format (boolean): If activated the points get returned as
                a list in tuple format (lon, lat), otherwise, lon and lat
                get returned separately.

    Returns (depending on the chosen options):
        lon (list): list of longitudinal coordinate data of points inside shape
            (returned if points_format = 0)
        lat (list): list of latitudianl coordinate data of points inside shape
            (returned if points_format = 0)
        incl_coords (list): list of tuples of formate (lon, lat) of points
            inside shape (returned if points_format=1)
        enclave_paths (list): list of detected enclave paths
        mask (pandas SparseArray): SparseArray which =1 where is point is
            inside shape and zero otherwise. (only returned if return_mask=1)
        if only_geo = 0 (default):
            The shape of type shapefile._Shape
        if only_geo = 1
            bbox, lat, lon (tuple of size 3)
                bbox is a 1x4 vector of the bounding box of the country (array)
                lat is a mx1 vector of the latitudinal values of the vertices
                    of the shape (array)
                lon is a mx1 vector of the longitudinal values of the vertices
                    of the shape (array)
    """
    from matplotlib import path
    resolution = opt_args.get('resolution', 30)
    check_enclaves = opt_args.get('check_enclaves', 1)
    points2check = opt_args.get('points2check', [])
    if (not hasattr(check_shape, 'points')) or\
                            (not hasattr(check_shape, 'parts')):
        LOGGER.error('Not a valid shape. Please make sure, the shapefile is \
                     of type from package "shapefile".')
    sub_shapes = len(check_shape.parts)
    all_coords_shape = [(x, y) for x, y in check_shape.points]
    LOGGER.debug('Extracting subshapes and detecting enclaves...')
    sub_shape_path = []
    enclave_paths = []
    add2enclave = 0
    if sub_shapes > 1:

        for i in range(0, sub_shapes):
            if i == (sub_shapes-1):
                end_idx = len(check_shape.points)-1
            else:
                end_idx = check_shape.parts[i+1]-1
            if (i > 0) & (check_enclaves == 1):
                temp_path = path.Path(all_coords_shape\
                                      [check_shape.parts[i]:end_idx])
                for k in range(0, len(sub_shape_path)):
                    if sub_shape_path[k].contains_point(temp_path.vertices[0]): #Only check if the first three vertices of the new shape is in any of the old shapes for speed
                        if len(temp_path.vertices) > 2:
                            if sub_shape_path[k].contains_point\
                                (temp_path.vertices[1])\
                                & sub_shape_path[k].contains_point\
                                (temp_path.vertices[2]):
                                add2enclave = 1
                                break
                if add2enclave == 1:
                    enclave_paths.append(temp_path)
                    temp_path = []
                    add2enclave = 0
                else:
                    sub_shape_path.append(temp_path)
                    temp_path = []
            else:
                sub_shape_path.append(path.Path(all_coords_shape\
                                      [check_shape.parts[i]:end_idx]))
        if check_enclaves == 1:
            LOGGER.debug('Detected subshapes: %s', str(sub_shapes))
            LOGGER.debug('of which detected enclaves: %s', str(len(enclave_paths)))
        else:
            LOGGER.info('Detected subshapes: ' + str(sub_shapes)\
                      + '. Enclave checking disabled.')
    else:
        sub_shape_path.append(path.Path(all_coords_shape))
    del all_coords_shape
    incl_coords = []
    for j in range(0, len(sub_shape_path)):
        """stdout.write("\rChecking points in subshape " + str(j+1)\
             + " of " +str(len(sub_shape_path))\
             + ". Note: The first few subshapes are usually the largest"\
             + " and hence slowest.")
        stdout.flush()"""
        add_points = _mask_from_path(sub_shape_path[j], resolution)
        if not add_points is None:
            [incl_coords.append(point) for point in add_points]
        del add_points
    # stdout.write('\n')
    if (check_enclaves == 1) & (len(enclave_paths) > 0):
        excl_coords = []
        LOGGER.debug('Removing enclaves...')
        for m in range(0, len(enclave_paths)):
            temp_excl_points = _mask_from_path(enclave_paths[m], resolution)
            if not temp_excl_points is None:
                [excl_coords.append(point) for point in temp_excl_points]
            del temp_excl_points
        excl_coords = set(tuple(row) for row in excl_coords)
        incl_coords = [point for point in incl_coords if point not in\
                       excl_coords]
    LOGGER.debug('Successfully isolated coordinates from shape')
    total_bbox = np.array((min([x[0] for x in check_shape.points]),\
      min([x[1] for x in check_shape.points]), max(x[0] for x\
             in check_shape.points), max(x[1] for x in check_shape.points)))
    if points2check == []:
        all_coords = _LitPop_box2coords(total_bbox, resolution, 1)
    else:
        all_coords = points2check
        del points2check
    incl_coords = set(incl_coords)
    mask = sparse.lil.lil_matrix(np.zeros((len(all_coords),)))
    for k_1 in range(0, len(all_coords)):
        if all_coords[k_1] in incl_coords:
            mask[0, k_1] = 1
    mask = pd.SparseArray(mask.toarray().reshape((-1,), order='F'),\
                          fill_value=0, dtype='bool_')
#    plt.figure()
#    l1, l2 = zip(*[x for n, x in enumerate(all_coords) if mask.values[n]==1])
#    plt.scatter(l1, l2)
#    _plot_shape_to_plot(check_shape)
    return mask

def _get_country_info(ISO3):
    """ Get country ISO alpha_3, country id (defined as country appearance
    order in natural earth shape file) and country's geometry.

    Parameters:
        countries (list or dict): list of country names (admin0) or dict
            with key = admin0 name and value = [admin1 names]
        shp_file (cartopy.io.shapereader.Reader): shape file

    Returns:
        cntry_info (dict): key = ISO alpha_3 country, value = [country id,
            country name, country geometry]

    Retrieves the shape file or coordinate information of a country.

    Parameters:
        country_iso (str): country code of country to get
        only_geo (boolean): Determines the output mode (default =0):
            if =0: returns the entire shape file of the country
            if =1: returns a tuple of values: bbox, lat, lon (see below)

    Returns:
        if only_geo = 0 (default):
            The shape of type shapefile._Shape
        if only_geo = 1
            bbox, lat, lon (tuple of size 3)
                bbox is a 1x4 vector of the bounding box of the country (array)
                lat is a mx1 vector of the latitudinal values of the vertices of the shape (array)
                lon is a mx1 vector of the longitudinal values of the vertices of the shape (array)
    """
    #TODO: also allow country name
    shp = shapereader.natural_earth(resolution='10m',
                                    category='cultural',
                                    name='admin_0_countries')
    shp = shapefile.Reader(shp)
    for field_num, field in enumerate(shp.fields[1::]):   # Skip first (index zero) field, because it is DeletionFlag
        if field[0] == 'ADM0_A3':
            break
    del field
    for field_num2, field in enumerate(shp.fields[1::]):   # Skip first (index zero) field, because it is DeletionFlag
        if field[0] == 'ADMIN':
            break
    del field
    for rec_i, rec in enumerate(shp.records()):
        if rec[field_num] == ISO3:
            country_shp = shp.shapes()[rec_i]
            country_name = rec[field_num2]
            break

    num_codes = [iso3 for iso3 in wb.country_codes if len(iso3) == 3]

    admin1_file = shapereader.natural_earth(resolution='10m',
                                            category='cultural',
                                            name='admin_1_states_provinces')
    admin1_recs = shapereader.Reader(admin1_file)
    admin1_recs = list(admin1_recs.records())
    country_admin1 = list()
    for rec in admin1_recs:
        if rec.attributes['adm0_a3'] == ISO3:
            country_admin1.append(rec)
    try:
        iso_num = num_codes.index(ISO3)
    except ValueError:
        iso_num = len(num_codes)
    cntry_info = [iso_num, country_name, country_shp]

    return cntry_info, country_admin1

def _bbox_union(bbox_in):
    bbox = np.zeros((4,))
    bbox[0] = min([val[0] for val in bbox_in])
    bbox[1] = min([val[1] for val in bbox_in])
    bbox[2] = max([val[2] for val in bbox_in])
    bbox[3] = max([val[3] for val in bbox_in])
    return bbox

def _get_ISO3_from_name(country_name):
    """ Find the ISO3 name corresponding to a country name. Can also be used
        to check if an ISO3 exists.

    Parameters:
        country_name (str): the country name to be checked.

    Returns:
        ISO3 (str): if the country name / ISO3 was found OR None (NoneType)
            otherwise
    """
    country_name = country_name.casefold()
    shp = shapereader.natural_earth(resolution='10m',
                                    category='cultural',
                                    name='admin_0_countries')
    shp = shapefile.Reader(shp)
    for field_num, field in enumerate(shp.fields[1::]):   # Skip first (index zero) field, because it is DeletionFlag
        if field[0] == 'ADM0_A3':
            field_adm = field_num
            if 'field_name' in locals():
                break
        elif field[0] == 'ADMIN':
            field_name = field_num
            if 'field_adm' in locals():
                break
    del field
    for rec in shp.records():
        if len(country_name) == 3:
            if rec[field_adm].casefold() == country_name:
                return rec[field_adm]
        else:
            if rec[field_name].casefold() == country_name:
                return rec[field_adm]

def _get_gdp2asset_factor(cntry_info, ref_year, shp_file, default_val=1, fin_mode='income_group'):
    """ Append factor to convert GDP to physcial asset values according to
        the Global Wealth Databook by the Credit Suisse Research Institute.
        Requires a pickled file containg a dictionary with the three letter
        country code as the key. The values are lists, each containg the
        country's name the factor for non-financial assets and the factor
        for financial assets (in this order).

    Parameters:
        cntry_info (dict): key = ISO alpha_3 country, value = [country id,
            country name, country geometry]
        ref_year (int): reference year
        default_val (scalar): Fallback factor value if they are not available
            for a country. Set to 1 by default (i.e. asset value corresponds
            to GDP).
        fin_mode (str): define what total country economic value
                is to be used as an asset base and distributed to the grid:
                - gdp: gross-domestic product
                - income_group: gdp multiplied by country's income group+1
                - nfw: non-financial wealth (of households only)
                - tw: total wealth (of households only)
                - pc: produced capital
    """
    if fin_mode == 'income_group':
        for cntry_iso, cntry_val in cntry_info.items():
            _, inc_grp = income_group(cntry_iso, ref_year, shp_file)
            cntry_val.append(inc_grp+1)
    elif fin_mode in ['gdp', 'pc']:
        for cntry_iso, cntry_val in cntry_info.items():
            cntry_val.append(1)
    elif fin_mode == 'nfw' or fin_mode == 'tw':
        for cntry_iso, cntry_val in cntry_info.items():
            _, wealth2GDP_factor = wealth2gdp(cntry_iso, fin_mode == 'nfw', ref_year)
            if np.isnan(wealth2GDP_factor):
                LOGGER.warning("Missing factor for country %s.", cntry_iso)
                LOGGER.warning("Factor to convert GDP to assets will be set to 1 "\
                        + "(total asset value corresponds to GDP).")
                wealth2GDP_factor = 1
            cntry_val.append(wealth2GDP_factor)
    else:
        LOGGER.error("invalid fin_mode")

def _gsdp_read(country_ISO3, admin1_shape_data,\
               look_folder=os.path.join(SYSTEM_DIR, 'GSDP')):
    ''' Retrieves the GSDP data for a certain country. It requires an
        excel file in a subfolder "GSDP" in climadas data folder (or in the
        specified folder). The excel file should bear the name
        'ISO3_GSDP.xlsx' (or .xls), where ISO3 is the three letter country
        code. In the excel file, the first sheet should contain a row
        with the title "State_Province" with the name or postal code (two
        letters) of the admin1 unit and a row "GSDP_ref" with either the GDP
        value of the admin1 unit or its share in the national GDP.

    Parameters:
        country_ISO3 (string): three letter country code
        admin1_shape_data (list): list containg all admin1 shapes of the
            country.
        look_folder (string): path where to look for file

    Returns:
        out_dict (dictionary): dictionary which contains the GSDP for each
            admin1 unit, where the name of the admin1 unit is the key.
    '''
    file_name = _check_excel_exists(look_folder, str(country_ISO3 + '_GSDP'))
    if not file_name is None:
        admin1_xls_data = pd.read_excel(file_name)
        if admin1_xls_data.get('State_Province') is None:
            admin1_xls_data = admin1_xls_data.rename(columns=\
                           {admin1_xls_data.columns[0]:'State_Province'})
        if admin1_xls_data.get('GSDP_ref') is None:
            admin1_xls_data = admin1_xls_data.rename(columns=\
                           {admin1_xls_data.columns[-1]:'GSDP_ref'})
#        prov = admin1_xls_data['State_Province'].tolist()
        out_dict = dict.fromkeys([nam.attributes['name'] for nam in\
                           admin1_shape_data])
        postals = [nam.attributes['postal'] for nam in admin1_shape_data]
        for subnat_shape in out_dict.keys():
            for idx, subnat_xls\
                in enumerate(admin1_xls_data['State_Province'].tolist()):
                if _compare_strings_nospecchars(subnat_shape, subnat_xls) ==\
                    True:
                    out_dict[subnat_shape] = admin1_xls_data['GSDP_ref'][idx]
                    break
        # Now a second loop to detect empty ones
        for idx1, country_name in enumerate(out_dict.keys()):
            if out_dict[country_name] is None:
                for idx2, subnat_xls\
                in enumerate(admin1_xls_data['State_Province'].tolist()):
                    if _compare_strings_nospecchars(postals[idx1],
                                                    subnat_xls) == True:
                        out_dict[country_name] =\
                            admin1_xls_data['GSDP_ref'][idx2]
        return out_dict
    else:
        LOGGER.warning('No file for %s could be found in %s.', country_ISO3, look_folder)
        LOGGER.warning('No admin1 data is calculated in this case.')
        return None

def _check_excel_exists(file_path, file_name, xlsx_before_xls=1):
    ''' Checks if an Excel file with the name file_name in the folder
    file_path exists, checking for both xlsx and xls files.

    Parameters:
        file_path (string): path where to look for file
        file_name (string): file name which is checked. Extension is ignored
        xlsx_before_xls (boolean): If set =1, xlsx files are priorised over
            xls files. Default=1.
    '''
    try_ext = list()
    if xlsx_before_xls == 1:
        try_ext.append('.xlsx')
        try_ext.append('.xls')
    else:
        try_ext.append('.xls')
        try_ext.append('.xlsx')
    path_name = os.path.splitext(os.path.join(file_path, file_name))[0]
    for i in try_ext:
        if os.path.isfile(os.path.join(file_path, path_name + i)) is True:
            return os.path.join(file_path, path_name + i)
    return None

def _compare_strings_nospecchars(str1, str2):
    """ Compares strings while ignoring non-alphanumeric and special
        characters.

    Parameters:
        str1 (string): string to be compared to str2
        str2 (string): string to be compared to str1
    Returns
        Boolean: True if the strings are the same, False otherwise.
    """
    import re
    if not isinstance(str1, str) or not isinstance(str2, str):
        LOGGER.warn('Invalid datatype (not strings), which cannot be '\
                    + 'compared. Function will return exit and return false.')
        return False
    pattern = re.compile('[^a-z|A-Z|0-9| ]') #ignore special
    cstr1 = re.sub(pattern, '', str1).casefold()
    cstr2 = re.sub(pattern, '', str2).casefold()
    if cstr1 == cstr2:
        return True
    else:
        return False

def _plot_shape_to_plot(shp, gray_val=str(0.3)):
    """ Plots a shape file to a pyplot.

    Parameters:
        shp (shapefile._Shape): shapefile to be plotted
        gray_val: (scalar): grayscale value of color line between zero and one.
            A value of zero corresponds to black and one to white.
    """
    gray_val = str(gray_val)
    parts = np.array(shp.parts)
    for i in range(0, len(parts)-1):
        x_ = np.array([x[0] for x in shp.points[parts[i]:parts[i+1]]])
        y_ = np.array([x[1] for x in shp.points[parts[i]:parts[i+1]]])
        plt.plot(x_, y_, gray_val)
    x_ = np.array([x[0] for x in shp.points[parts[len(parts)-1]:]])
    y_ = np.array([x[1] for x in shp.points[parts[len(parts)-1]:]])
    plt.plot(x_, y_, gray_val)
    plt.show()

def _plot_paths_to_plot(list_of_paths, gray_val=str(0.3)):
    """ Plot a path or paths to a pyplot

    Parameters:
        list of paths (list): paths to be plotted
        gray_val: (scalar): grayscale value of color line between zero and one.
            A value of zero corresponds to black and one to white.
    """
    gray_val = str(gray_val)
    for i in range(0, len(list_of_paths)):
        x_ = np.array([x[0] for x in list_of_paths[i].vertices])
        y_ = np.array([x[1] for x in list_of_paths[i].vertices])
        plt.plot(x_, y_, gray_val)
    plt.show()

def _plot_admin1_shapes(adm0_a3, gray_val=str(0.3)):
    """ Retrieves the shape file or coordinate information of a country.

    Parameters:
        country_iso (str): country code of country to get
        only_geo (boolean): Determines the output mode (default =0):
            if =0: returns the entire shape file of the country
            if =1: returns a tuple of values: bbox, lat, lon (see below)

    Returns:
        if only_geo = 0 (default):
            The shape of type shapefile._Shape
        if only_geo = 1
            bbox, lat, lon (tuple of size 3)
                bbox is a 1x4 vector of the bounding box of the country (array)
                lat is a mx1 vector of the latitudinal values of the vertices
                    of the shape (array)
                lon is a mx1 vector of the longitudinal values of the vertices
                    of the shape (array)
    """
    #TODO: also allow country name
    shp_file = shapereader.natural_earth('10m', category='cultural',\
                                         name='admin_1_states_provinces')
    shp = shapefile.Reader(shp_file)
    del shp_file
    for field_num, field in enumerate(shp.fields[1::]):   # Skip first (index zero) field, because it is DeletionFlag
        if field[0].casefold() == 'ADM0_A3'.casefold():
            break
    del field
    adm1_shapes = []
    for rec_i, rec in enumerate(shp.records()):
        if rec[field_num] == adm0_a3:
            adm1_shapes.append(shp.shapes()[rec_i])
    for i in adm1_shapes:
        _plot_shape_to_plot(i, gray_val=gray_val)

def _calc_admin1(curr_country, country_info, admin1_info, LitPop_data,\
                 coords, resolution, adm1_scatter, conserve_cntrytotal=1, check_plot=1, masks_adm1=[], return_data = 1):
    # TODO: if a state/province has GSDP value, but no coordinates inside,
#    the final total value is off (e.g. Basel Switzerland at 300 arcsec).
#    Potential fix: normalise the value in the end
    """ Calculates the LitPop on admin1 level for provinces/states where such
        information is available (i.e. GDP is distributed on a subnational
        instead of a national level). Requires excel files in a subfolder
        "GSDP" in climadas data folder. The excel files should contain a row
        with the title "State_Province" with the name or postal code (two
        letters) of the admin1 unit and a row "GSDP_ref" with either the GDP
        value or the share of the state in the national GDP.
        If only for certain states admin1 info is found, the rest of the
        country is assigned value according to the admin0 method.

    Parameters:
        curr_country (str): country code of country to get
        country_info (list): a list which contains information about the
            country (is produced in the .set_country procedure). GDP should be
            stored in index 3 and the factor to convert GDP to physical asset
            values is stored in position index 4.
        admin1_info (list): a list which contains information about the admin1
            level of the country (is produced in the .set_country procedure).
            It contains Shape files among others.
        LitPop_data (pandas SparseArray): The raw LitPop_data to which the
            admin1 based value should be assinged.
        coords (list): a list containing all the coordinates of the country in
            the format (lon, lat)
        resolution (scalar): the desired resolution in arc-seconds.
        adm1_scatter (boolean): whether a scatter plot and correlation comparing admin0 and
            admin1 results should be produced.
        conserve_cntrytotal (boolean): if True, final LitPop is normalized with country value

    Returns:
        LitPop_data (pandas SparseArray): The LitPop_data the sum of which
            corresponds to the GDP multiplied by the GDP2Asset conversion
            factor.
    """
    gsdp_data = _gsdp_read(curr_country, admin1_info)
    LitPop_data = _normalise_litpop(LitPop_data)
    if not gsdp_data is None:
        sum_vals = sum(filter(None, gsdp_data.values()))
        gsdp_data = {key: (value/sum_vals if not value is None else None)\
                     for (key, value) in gsdp_data.items()}
        if not None in gsdp_data.values(): # standard loop if all GSDP data is available
            temp_adm1 = {'adm0_LitPop_share':[], 'adm1_LitPop_share': []}
            for idx3, adm1_shp in\
                enumerate(admin1_info):
                # start_time = time.time()
                LOGGER.debug('Caclulating admin1 for %s.', adm1_shp.attributes['name'])
                if not masks_adm1:
                    mask_adm1 = _mask_from_shape(adm1_shp._shape,\
                             resolution=resolution,\
                             points2check=coords)
                    shr_adm0 = sum(LitPop_data.values[mask_adm1.values])
                else:
                    shr_adm0 = sum(LitPop_data.values[masks_adm1[idx3].values])
                
                temp_adm1['adm0_LitPop_share'].append(shr_adm0)
                temp_adm1['adm1_LitPop_share'].append(list(gsdp_data.values())\
                         [idx3])
                # LitPop in the admin1-unit is scaled by ratio of admin
                if shr_adm0>0:
                    mult = country_info[3]\
                        *country_info[4]\
                        *gsdp_data[adm1_shp.attributes['name']]/shr_adm0
                else:
                    mult = 0
                if return_data:
                    if not masks_adm1:
                        LitPop_data = pd.SparseArray([val*mult if\
                              mask_adm1[idx] == 1 else val for idx, val in\
                              enumerate(LitPop_data.values)], fill_value=0)
                    else:
                        LitPop_data = pd.SparseArray([val*mult if\
                              masks_adm1[idx3][idx] == 1 else val for idx, val in\
                              enumerate(LitPop_data.values)], fill_value=0)                        

                # LOGGER.debug('Processing '+ adm1_shp.attributes['name'] + ' took ' + str(round(time.time()-start_time,\
                #                            2)) + 's')
        else:
            temp_adm1 = {'mask': [], 'adm0_LitPop_share':[],\
                         'adm1_LitPop_share': [], 'LitPop_sum': []}
            LitPop_data = _calc_admin0(LitPop_data, country_info[3],\
                                       country_info[4])
            sum_litpop = sum(LitPop_data.sp_values)
            for idx3, adm1_shp in\
                enumerate(admin1_info):
                if not masks_adm1:
                    mask_adm1 = _mask_from_shape(adm1_shp._shape,\
                                resolution=resolution,\
                                points2check=coords)
                else:
                    mask_adm1 = masks_adm1[idx3]
                temp_adm1['mask'].append(mask_adm1)
                temp_adm1['LitPop_sum'].append(sum(LitPop_data.values\
                                               [mask_adm1.values]))
                temp_adm1['adm0_LitPop_share'].append(sum(LitPop_data.values\
                                               [mask_adm1.values])/sum_litpop)
            del mask_adm1
            sum_LitPop_withadm1 = sum([sum(LitPop_data.values[\
                                temp_adm1['mask'][n1].values])\
                for n1, val in enumerate(gsdp_data.values()) if\
                not val is None])
            admin1_LitPop_share = sum_LitPop_withadm1/sum_litpop
            for idx2, val in\
                enumerate(gsdp_data.values()):
                if not val is None:
                    LOGGER.debug('Calculating admin1 data for %s.', admin1_info[idx2].attributes['name'])
                    mult = val*admin1_LitPop_share\
                            *(country_info[3]*country_info[4])\
                            /temp_adm1['LitPop_sum'][idx2]
                    temp_mask = temp_adm1['mask'][idx2].values
                    if return_data:
                        LitPop_data = pd.SparseArray([val1*mult if\
                            temp_mask[idx] == 1 else val1\
                            for idx, val1 in\
                            enumerate(LitPop_data.values)])

                else:
                    LOGGER.warning('No admin1 data found for %s.', admin1_info[idx2].attributes['name'])
                    LOGGER.warning('Only admin0 data is calculated in this case.')
            for idx5, val2 in enumerate(admin1_info):
                LP_sum = sum(LitPop_data.values)
                temp_adm1['adm1_LitPop_share'].append(sum(LitPop_data.values\
                         [temp_adm1['mask'][idx5].values])/LP_sum)
        if adm1_scatter == 1:
            pearsonr, spearmanr, rmse, rrmse = _LitPop_scatter(temp_adm1['adm0_LitPop_share'],\
                            temp_adm1['adm1_LitPop_share'], admin1_info, check_plot) 
    elif return_data:
        LitPop_data = _calc_admin0(LitPop_data, country_info[3],\
                                   country_info[4])
    if conserve_cntrytotal and return_data:
        LitPop_data = _normalise_litpop(LitPop_data)*country_info[3]*country_info[4]
    if not return_data:
        LitPop_data = []
    if adm1_scatter:
        return LitPop_data, [pearsonr, spearmanr, rmse, rrmse], temp_adm1['adm0_LitPop_share'], temp_adm1['adm1_LitPop_share']
    return LitPop_data

def _calc_admin0(LitPop_data, GDP_val, GDP2AssetFactor):
    """ Calculates the LitPop on a national level. The total value distributed
        corresponds to GDP times the factor to convert GDP to assets from
        the Gloabl Wealth Databook by the Credit Suisse Research Institute.

    Parameters:
        LitPop_data (pandas SparseArray): The raw LitPop_data to which the
            admin0 based value should be assinged.
        GDP_val (scalar): The total GDP value of the country.
        GDP2AssetFactor (scalar): The factor with which GDP can be converted
            to physical asset value.

    Returns:
        LitPop_data (pandas SparseArray): The LitPop_data the sum of which
            corresponds to the GDP multiplied by the GDP2Asset conversion
            factor.
    """
    LitPop_data = _normalise_litpop(LitPop_data)
    LitPop_data = pd.SparseArray(LitPop_data.values)*GDP_val*GDP2AssetFactor
    return LitPop_data

def _normalise_litpop(LitPop_data):
    """ Normailses LitPop data, such that its total sum equals to one.

    Parameters:
        LitPop_data (pandas SparseArray): The LitPop_data which sjould be
            normalised.

    Returns:
        LitPop_data (pandas SparseArray): The LitPop_data the sum of which
            corresponds to one.
    """
    if isinstance(LitPop_data, pd.SparseArray):
        sum_all = sum(LitPop_data.sp_values)
        LitPop_data = pd.SparseArray(LitPop_data.values/sum_all)
    else:
        LOGGER.error('LitPop data is not of expected type (Pandas '\
                   + 'SparseArray). Operation aborted.')
        raise TypeError
    return LitPop_data

def _check_bbox_country_cut_mode(country_cut_mode, cut_bbox, country_adm0):
    """ Checks whether a bounding box is valid an compatible with the chosen
        country cut mode.

        Parameters:
            country_cut_mode (scalar): the chosen country cut mode.
            cut_bbox (4x1 array): the bounding box, ESRI style.
            country_adm0 (string): three letter country code.

        Returns:
            cut_bbox (4x1 array): the bounding box, corrected if neccessary.
    """
    if (not country_adm0 is None) & (country_cut_mode == 1)\
                                                    & (not cut_bbox is None):
        cut_bbox = _get_country_shape(country_adm0, 1)[0]
        LOGGER.warning('Custom bounding box overwritten in chosen \
                                                           country cut mode.')
    elif (not country_adm0 is None) & (country_cut_mode == 1)\
                                                    & (cut_bbox is None):
        cut_bbox = _get_country_shape(country_adm0, 1)[0]
    if (country_cut_mode != 1) & (not cut_bbox is None):
        try:
            cut_bbox = np.array(cut_bbox)
            if not(isinstance(cut_bbox, np.ndarray)) and \
                        not (np.size(cut_bbox) == 4):
                LOGGER.warning('Invalid bounding box provided. \
                               Bounding box ignored. Please ensure the \
                               bounding box is an array like type of \
                               dimension 1x4')
                cut_bbox = None
            else:
                if (cut_bbox[0] > cut_bbox[2]) or \
                                                (cut_bbox[1] > cut_bbox[3]):
                    LOGGER.warning('Invalid bounding box provided. \
                                   Bounding box ignored. Please make sure \
                                   that the layout of the bounding box is \
                                   (Min_Longitude, Min_Latitude, \
                                    Max_Longitude, Max_Latitude).')
                    cut_bbox = None
        except TypeError:
            LOGGER.warning('Invalid bounding box provided. Bounding box \
                           ignored. Please ensure the bounding box is an \
                           array like type.')
            cut_bbox = None
    return cut_bbox

def _LitPop_scatter(adm0_data, adm1_data, adm1_info, check_plot=True):
    """ Plots the admin0 share of the states and provinces against the admin1
        shares.

    Parameters:
        adm0_data (list): list containing the admin0 shares
        adm1_data (list): list containing the admin1 shares
        adm1_info (list): list containing the shape files of the admin1 items.
    """
    adm0_data = np.array(adm0_data)
    adm1_data = np.array(adm1_data)
    adm1_data = adm1_data[adm0_data.nonzero()]
    adm0_data = adm0_data[adm0_data.nonzero()]
    spearmanr = stats.spearmanr(adm0_data, adm1_data)[0]
    pearsonr = stats.pearsonr(adm0_data, adm1_data)[0]
    rmse = (sum((adm0_data-adm1_data)**2))**.5
    rrmse = (sum(((adm0_data-adm1_data)/adm1_data)**2))**.5
    if check_plot:
        plt.figure()
        plt.scatter(adm1_data, adm0_data, c=(0.1, 0.1, 0.3))
#        plt.suptitle('Comparison of admin0 and admin1 LitPop data for '\
#                  + adm1_info[0].attributes['admin'])
        plt.plot([0,np.max([plt.gca().get_xlim()[1], plt.gca().get_ylim()[1]])],
              [0,np.max([plt.gca().get_xlim()[1], plt.gca().get_ylim()[1]])], ls="--", c=".3")
    #    plt.annotate(label, xy=(adm0_data, adm1_data), xytext=(-20, 20),
    #        textcoords='offset points', ha='right', va='bottom')
        plt.suptitle(adm1_info[0].attributes['admin'] + ': rp='\
                     + format(pearsonr, '.2f') + ', rs='\
                     + format(spearmanr, '.2f'), fontsize=18)
        plt.xlabel('Reference GDP share')
        plt.ylabel('Modelled GDP share')
        plt.show()
<<<<<<< HEAD
    return pearsonr, spearmanr, rmse, rrmse
    
    
=======
    return pearsonr, spearmanr


>>>>>>> 032f3afb
def read_bm_file(bm_path, filename):
    """ Reads a single NASA BlackMarble GeoTiff and returns the data. Run all
        required checks first.

        PARAMETERS:
            bm_path (str): absolute path where files are stored.
            filename (str): filename of the file to be read.

        RETURNS:
            arr1 (array): Raw BM data
            curr_file (gdal GeoTiff File): Additional info from which
                coordinates can be calculated.
    """
    try:
        LOGGER.debug('Trying to import the file %s.', os.path.join(bm_path, filename))
        curr_file = gdal.Open(os.path.join(bm_path, filename))
        band1 = curr_file.GetRasterBand(1)
        arr1 = band1.ReadAsArray()
        del band1
        LOGGER.debug('Reading file completed: %s.', os.path.join(bm_path, filename))
        return arr1, curr_file
    except:
        LOGGER.error('Failed: Importing %s', str(curr_file))
        raise

def get_bm(required_files=np.ones(np.count_nonzero(BM_FILENAMES),),\
           **parameters):
    """ Potential TODO: put cutting before zooming (faster), but with expanding
    bbox in order to preserve additional pixels for interpolation..."""
    """ Reads data from NASA GeoTiff files and cuts out the data along a chosen
        bounding box. Call this after the functions
        nightlight.required_nl_files and nightlight.check_nl_local_file_exists
        have ensured which files are required and which ones exist and missing
        files have been donwloaded.

        PARAMETERS:
            required_files (8x1 array): boolean values which designates which
                BM files are required. Can be generated by the function
                nightlight.check_required_nl_files
        OPTIONAL PARAMTERS
            cut_bbox (1x4 array-like): Bounding box (ESRI type) to be cut out.
                the layout of the bounding box corresponds to the bounding box
                of the ESRI shape files and is as follows:
                [minimum longitude, minimum latitude, maximum longitude,
                 maxmimum latitude]
            country_adm0 (str): Country Code of the country of interest.
            country_cut_mode (int): Defines how the country is cut out:
                if 0: the country is only cut out with a bounding box
                if 1: the country is cut out along it's borders
                Default: = 1
            bm_path (str): absolute path where files are stored.
            resolution (int): the resolution in arcsec in which the data output
                is created.
            return_coords (boolean): Determines whether latitude and longitude
                are delievered along with gpw data (1) or only bm_data is
                returned (1) (Default: 0)

        RETURNS:
            nightlight_intensity (pandas SparseArray): BM data
            lon (list): list with longitudinal infomation on the GPW data. Same
                dimensionality as tile_temp (only returned if return_coords=1)
            lat (list): list with latitudinal infomation on the GPW data. Same
                dimensionality as tile_temp (only returned if return_coords=1)
    """
    bm_path = parameters.get('file_path', SYSTEM_DIR)
    resolution = parameters.get('resolution', 30)
    _match_target_res(resolution)
    cut_bbox = parameters.get('cut_bbox')
    country_adm0 = parameters.get('country_adm0')
    if country_adm0 is None:
        country_crop_mode = 0
    else:
        country_crop_mode = parameters.get('country_crop_mode', 1)
    return_coords = parameters.get('return_coords', 0)
    cut_bbox = _check_bbox_country_cut_mode(country_crop_mode,\
                                                   cut_bbox, country_adm0)
    nightlight_temp = None
    file_count = 0
    zoom_factor = 15/resolution  # Orignal resolution is 15 arc-seconds
    for num_i, file_i in enumerate(BM_FILENAMES[::2]):
        """ Due to concat, we have to anlyse the tiles in pairs otherwise the
        data is concatenated in the wrong order"""
        arr1 = [None] * 2 # Prepopulate list
        for j in range(0,2):
            #Loop which cycles through the two tiles in each "column"
            if required_files[num_i*2+j] == 0:
                continue
            else:
                file_count = file_count + 1
                arr1[j], curr_file = read_bm_file(bm_path,\
                                                  BM_FILENAMES[num_i*2+j])
                if zoom_factor != 1:
                    LOGGER.debug('Resizing image according to chosen '\
                                + 'resolution')
                    arr1[j] = pd.SparseDataFrame(nd.zoom(arr1[j], zoom_factor,\
                                                 order = 1))
                else:
                    arr1[j] = pd.SparseDataFrame(arr1[j])
                if not cut_bbox is None:
                    arr1[j] = _bm_bbox_cutter\
                        (arr1[j], (num_i*2)+j, cut_bbox, resolution)
                if file_count == 1:
                    # Now get the coordinates
                    gt = curr_file.GetGeoTransform()
                    RastSizeX, RastSizeY = curr_file.RasterXSize,\
                        curr_file.RasterYSize
                    minlon = gt[0]
                    minlat = gt[3] + RastSizeX*gt[4] + RastSizeY*gt[5]
                    maxlon = gt[0] + RastSizeX*gt[1] + RastSizeY*gt[2]
                    maxlat = gt[3]
                else:
                    gt = curr_file.GetGeoTransform()
                    # Now get the coordinates
                    RastSizeX, RastSizeY = curr_file.RasterXSize,\
                        curr_file.RasterYSize
                    minlon = min(minlon, gt[0]) # Only add if they extend the current bbox
                    minlat = min(minlat, gt[3] + RastSizeX*gt[4]\
                                 + RastSizeY*gt[5])
                    maxlon = max(maxlon, gt[0] + RastSizeX*gt[1]\
                                 + RastSizeY*gt[2])
                    maxlat = max(maxlat, gt[3])
                del curr_file
        if (arr1[0] is None) & (arr1[1] is None):
            continue
        elif (not arr1[0] is None) & (arr1[1] is None):
            arr1 = arr1[0]
        elif (arr1[0] is None) & (not arr1[1] is None):
            arr1 = arr1[1]
        elif (not arr1[0] is None) & (not arr1[1] is None):
            arr1 = pd.concat(arr1, 0)
        if nightlight_temp is None:
            nightlight_temp = arr1
        else:
            nightlight_temp = pd.concat((nightlight_temp, arr1), 1)
        del arr1
    LOGGER.debug('Reducing to one dimension...')
    nightlight_intensity = pd.SparseArray(nightlight_temp.values\
                                          .reshape((-1,), order='F'),\
                                          dtype='float')
    del nightlight_temp
    if return_coords == 1:
        if cut_bbox is None:
            temp_bbox = np.array((minlon, minlat,\
                      maxlon,\
                      maxlat))
            lon, lat = _LitPop_box2coords(temp_bbox, resolution)
        else:
            lon, lat = _LitPop_box2coords(cut_bbox, resolution)
    if return_coords == 1:
        return nightlight_intensity, lon, lat
    else:
        try:
            out_bbox = np.array((minlon, minlat, maxlon, maxlat))
            return nightlight_intensity, out_bbox
        except NameError:
            return nightlight_intensity, None

def _bm_bbox_cutter(bm_data, curr_file, bbox, resolution):
    """ Crops the imported blackmarble data to the bounding box to reduce
        memory foot print during import This is done for each of the eight
        Blackmarble tiles seperately, therefore, the function needs to know
        which file is currenlty being treated (curr_file).

    Optional parameters:
        bm_data (pandas SparseArray or array): Imported BM data in gridded
            format
        curr_file (integer): the file which is currenlty being imported (out
            of all the eignt BM files) in zero indexing.
        bbox (array 4x1): Bounding box to which the data should be cropped.
        resolution (int): The resolution in arcsec with which the data is
            being imported.

    Returns:
        bm_data (pandas SparseArray): Cropped BM data
    """
    start_time = time.time()
    fixed_source_resolution = resolution
    deg_per_pix = 1/(3600/fixed_source_resolution)
    minlat, maxlat, minlon, maxlon = bbox[1], bbox[3], bbox[0], bbox[2]
    minlat_tile, maxlat_tile, minlon_tile, maxlon_tile =\
            (-90)+(curr_file//2 == curr_file/2)*(90),\
            0+(curr_file//2 == curr_file/2)*90,\
            (-180)+(curr_file//2)*90, (-90)+(curr_file//2)*90
    if minlat > maxlat_tile or maxlat < minlat_tile\
        or minlon > maxlon_tile or maxlon < minlon_tile:
        LOGGER.warning('This tile does not contain any relevant data. \
                       Skipping file.')
        return
    bbox_conv = np.array((minlon, minlat, maxlon, maxlat))
    col_min, row_min, col_max, row_max = \
        _LitPop_coords_in_glb_grid(bbox_conv, resolution)
    minrow_tile, maxrow_tile, mincol_tile, maxcol_tile =\
        (curr_file//2 != curr_file/2)*90*(3600/resolution),\
        90*(3600/resolution)+(curr_file//2 != curr_file/2)*90\
        *(3600/resolution),(curr_file//2)*90*(3600/resolution),\
        (3600/resolution)*90+(curr_file//2)*90*(3600/resolution)
    row_min = max(row_min, minrow_tile)-\
                (curr_file//2 != curr_file/2)*(90)*(3600/resolution)
    row_max = min(row_max, maxrow_tile)-\
                (curr_file//2 != curr_file/2)*(90)*(3600/resolution)
    col_min = max(col_min, mincol_tile)-(curr_file//2)*(90)*(3600/resolution)
    col_max = min(col_max, maxcol_tile)-(curr_file//2)*(90)*(3600/resolution)

    if isinstance(bm_data, pd.DataFrame):
        bm_data = pd.SparseDataFrame\
            (bm_data.loc[row_min:row_max, col_min:col_max].values)
    else:
        row_max = min(row_max+1,((maxlat_tile-minlat_tile)\
                                 -(deg_per_pix/2))*(1/deg_per_pix))
        col_max = min(col_max+1, ((maxlon_tile-minlon_tile)\
                                  -(deg_per_pix/2))*(1/deg_per_pix))
        bm_data = bm_data[row_min:row_max, col_min:col_max]
    LOGGER.debug('Cutting the bounding box took ' + str(round(time.time()-start_time,\
                                                       2)) + 's')
    return bm_data

def _get_box_blackmarble(cut_bbox, **args):
    """ Reads data from NASA GeoTiff files and cuts out the data along a chosen
        bounding box.
        PARAMETERS:
            cut_bbox (1x4 array-like): Bounding box (ESRI type) to be cut out.
                the layout of the bounding box corresponds to the bounding box
                of the ESRI shape files and is as follows:
                [minimum longitude, minimum latitude, maximum longitude,
                maxmimum latitude]
        Optional parameters:
            gpw_path (str): absolute path where files are stored. If the files
                dont exist, they get saved there. Default: SYSTEM_DIR
            resolution (int): the resolution in arcsec in which the data output
                is created.
            return_coords (boolean): Determines whether latitude and longitude
                are delievered along with gpw data (1) or only bm_data is
                returned (1) (Default: 0)

        RETURNS:
            nightlight_intensity (pandas SparseArray): BM data
            lon (list): list with longitudinal infomation on the GPW data. Same
                dimensionality as tile_temp (only returned if return_coords=1)
            lat (list): list with latitudinal infomation on the GPW data. Same
                dimensionality as tile_temp (only returned if return_coords=1)
    """
    resolution = args.get('resolution', 30)
    return_coords = args.get('return_coords', 0)
    bm_path = args.get('bm_path', SYSTEM_DIR)
    # Determine required satellite files
    req_sat_files = nightlight.check_required_nl_files\
        (cut_bbox)
    # Check existence of necessary files:
    files_exist = nightlight.check_nl_local_file_exists\
        (req_sat_files, bm_path, 2016)[0]
        # XXX: Deliberately hard-coded year!
        # Change once other years are implemented
    # Download necessary files:
    if not(np.array_equal(req_sat_files, files_exist)):
        try:
            LOGGER.debug('Attempting to download %s', str(int(sum(req_sat_files)-sum(files_exist))))
            nightlight.download_nl_files(req_sat_files, files_exist,\
                                         dwnl_path=bm_path, year=2016)
        except:
            LOGGER.error('Could not download missing satellite data files. \
                     Operation aborted.')
            raise
    # Read corresponding files
    LOGGER.debug('Reading and cropping neccessary BM files.')
    nightlight_intensity = get_bm(req_sat_files, resolution=resolution,\
                                  return_coords = 0, cut_bbox = cut_bbox,\
                                  bm_path = bm_path)[0]
    if return_coords == 1:
        lon = tuple((cut_bbox[0], 1/(3600/resolution)))
        lat = tuple((cut_bbox[1], 1/(3600/resolution)))
        return nightlight_intensity, lon, lat
    else: ### TODO: ensure function is efficient if no coords are returned
        return nightlight_intensity
<<<<<<< HEAD
    
def admin1_validation(country, methods, methods_num, **args):
=======

def admin1_validation(country, **args):
>>>>>>> 032f3afb
        """ Get LitPop based exposre for one country or multiple countries
    using values at reference year. If GDP or income
    group not available for that year, consider the value of the closest
    available year.

    Parameters:
        country (str): list of countries or single county as a
            sting. Countries can either be country names ('France') or
            country codes ('FRA'), even a mix is possible in the list.
        methods_name (list of str), i.e.:
            - ['LitPop' for LitPop,
            - ['Lit', 'Pop'] for Lit and Pop,
            - ['Lit3'] for cube of night lights (Lit3)            
        methods_num (list of 2-vectors), same length as methods_name i.e.:
            - [[1, 1]] for LitPop,
            - [[1, 0], [0, 1]] for Lit and Pop,
            - [[3, 0]] for cube of night lights (Lit3)
    args: Keyword arguments. The following keywords are recognised:
        res_km (float, optional): approx resolution in km. Default: 1km.
        res_arcsec (float, optional): resolution in arc-sec. Overrides
            res_km if both are delivered
        check_plot (boolean, optional): choose if a plot is shown at the
            end of the operation.
    """
        start_time = time.time()
        res_km = args.get('res_km', 1)
        res_arcsec = args.get('res_arcsec', [])
        check_plot = args.get('ckeck_plot', True)
        fin_mode = 'gdp'
        reference_year = 2015
        #        inherit_admin1_from_admin0 = args.get('inherit_admin1_from_admin0', 1)
        if res_arcsec == []:
            resolution = (res_km/DEF_RES_GPW_KM)*DEF_RES_GPW_ARCSEC
        else:
            resolution = res_arcsec
        _match_target_res(resolution)
        country_info = dict()
        admin1_info = dict()
        LOGGER.info('Preparing coordinates, bm, and gpw data at a resolution of %s arcsec.', str(resolution))
        if isinstance(country, list): #multiple countries
            LOGGER.error('No valid country chosen. Give country as string.')
            raise TypeError
        elif isinstance(country, str): #One country
            country_list = list()
            country_list.append(country)
            country_new = _get_ISO3_from_name(country)
            country_list[0] = country_new
            cut_bbox = _get_country_shape(country_list[0], 1)[0]

            country_info[country_list[0]], admin1_info[country_list[0]]\
                = _get_country_info(country_list[0])
        else:
            LOGGER.error('Country parameter data type not recognised. '\
                         + 'Operation aborted.')
            raise TypeError
        all_coords = _LitPop_box2coords(cut_bbox, resolution, 1)
<<<<<<< HEAD
        # Get LitPop, Lit and Pop       
=======
        # Get LitPop, Lit and Pop
        LOGGER.info('Generating LitPop, Lit and Pop data at a resolution of %s arcsec.', str(resolution))

>>>>>>> 032f3afb
        bm = _get_box_blackmarble(cut_bbox,\
                                    resolution=resolution, return_coords=0)
        gpw = gpw_import._get_box_gpw(cut_bbox=cut_bbox, resolution=resolution,\
                                  return_coords=0, reference_year=reference_year)
        bm_temp = np.ones(bm.shape)
        bm_temp[bm.sp_index.indices] = (np.array(bm.sp_values, dtype='uint16')+1)
        bm = pd.SparseArray(bm_temp, fill_value=1)
        del bm_temp

        shp_file = shapereader.natural_earth(resolution='10m',
                                             category='cultural',
                                             name='admin_0_countries')
        shp_file = shapereader.Reader(shp_file)
<<<<<<< HEAD
        
        for cntry_iso, cntry_val in country_info.items(): # get GDP value for country
            _, gdp_val = gdp(cntry_iso, reference_year, shp_file)
            cntry_val.append(gdp_val)
        _get_gdp2asset_factor(country_info, reference_year, shp_file, default_val=1, fin_mode=fin_mode)
=======

        for cntry_iso, cntry_val in country_info.items():
            if fin_mode == 'pc':
                _, gdp_val = world_bank_wealth_account(cntry_iso, reference_year, no_land = True) # not actually GDP but Produced Capital "pc"
            else:
                _, gdp_val = gdp(cntry_iso, reference_year, shp_file)
            cntry_val.append(gdp_val)
        _get_gdp2asset_factor(country_info, reference_year, shp_file, default_val=1, fin_mode=fin_mode)
        for curr_country in country_list:
            curr_shp = _get_country_shape(curr_country, 0)
            mask = _mask_from_shape(curr_shp, resolution=resolution,\
                                    points2check=all_coords)
            LitPop_curr = LitPop_data[mask.sp_index.indices]
            Lit_curr = Lit_data[mask.sp_index.indices]
            Pop_curr = Pop_data[mask.sp_index.indices]
            Lit2Pop_curr = Lit2Pop_data[mask.sp_index.indices]
            Lit2_curr = Lit2_data[mask.sp_index.indices]
            Lit3_curr = Lit3_data[mask.sp_index.indices]
            lon, lat = zip(*np.array(all_coords)[mask.sp_index.indices])
            rho = np.zeros(12)

            adm0 = dict()
            adm1 = dict()
            LOGGER.info('Lit:')
            Lit_curr, rho[0:2], adm0['Lit'], adm1['Lit'] = _calc_admin1(curr_country,\
                                       country_info[curr_country],
                                       admin1_info[curr_country],\
                                       Lit_curr, list(zip(lon, lat)),\
                                       resolution, True, conserve_cntrytotal=0, check_plot=check_plot)
            LOGGER.info('Lit2:')
            Lit2_curr, rho[2:4], adm0['Lit2'], adm1['Lit2'] = _calc_admin1(curr_country,\
                                       country_info[curr_country],
                                       admin1_info[curr_country],\
                                       Lit2_curr, list(zip(lon, lat)),\
                                       resolution, True, conserve_cntrytotal=0, check_plot=check_plot)
            LOGGER.info('Lit3:')
            Lit3_curr, rho[4:6], adm0['Lit3'], adm1['Lit3'] = _calc_admin1(curr_country,\
                                       country_info[curr_country],
                                       admin1_info[curr_country],\
                                       Lit3_curr, list(zip(lon, lat)),\
                                       resolution, True, conserve_cntrytotal=0, check_plot=check_plot)
            LOGGER.info('Pop:')
            Pop_curr, rho[6:8], adm0['Pop'], adm1['Pop'] = _calc_admin1(curr_country,\
                                       country_info[curr_country],
                                       admin1_info[curr_country],\
                                       Pop_curr, list(zip(lon, lat)),\
                                       resolution, True, conserve_cntrytotal=0, check_plot=check_plot)

            LOGGER.info('Lit2Pop:')
            # LitPop_data, rho, temp_adm1['adm0_LitPop_share'], temp_adm1['adm1_LitPop_share']
            Lit2Pop_curr, rho[8:10], adm0['Lit2Pop'], adm1['Lit2Pop'] = _calc_admin1(curr_country,\
                                       country_info[curr_country],
                                       admin1_info[curr_country],\
                                       Lit2Pop_curr, list(zip(lon, lat)),\
                                       resolution, True, conserve_cntrytotal=0, check_plot=check_plot)
            LOGGER.info('LitPop:')
            # LitPop_data, rho, temp_adm1['adm0_LitPop_share'], temp_adm1['adm1_LitPop_share']
            LitPop_curr, rho[10:12], adm0['LitPop'], adm1['LitPop'] = _calc_admin1(curr_country,\
                                       country_info[curr_country],
                                       admin1_info[curr_country],\
                                       LitPop_curr, list(zip(lon, lat)),\
                                       resolution, True, conserve_cntrytotal=0, check_plot=check_plot)
>>>>>>> 032f3afb

        curr_shp = _get_country_shape(country_list[0], 0)
        mask = _mask_from_shape(curr_shp, resolution=resolution,\
                                points2check=all_coords)
        bm = bm[mask.sp_index.indices]
        gpw = gpw[mask.sp_index.indices]
        
        lon, lat = zip(*np.array(all_coords)[mask.sp_index.indices])
        LOGGER.debug('Preparing bm and gpw data for country took ' + str(round(time.time()-start_time,\
                                                       2)) + 's')
        LOGGER.debug('Caclulating admin1 masks...')
        start_time = time.time()
        masks_adm1 = dict()
        for idx, adm1_shp in\
                enumerate(admin1_info[country_list[0]]):
                
                masks_adm1[idx] = _mask_from_shape(adm1_shp._shape,\
                         resolution=resolution,\
                         points2check=list(zip(lon, lat)))

        LOGGER.debug('Caclulating admin1 masks took ' + str(round(time.time()-start_time,\
                                                       2)) + 's')
        n=4
        rho = np.zeros(len(methods)*n)
        adm0 = dict()
        adm1 = dict()
        LOGGER.info('Loop through methods...')
        for i in np.arange(0,len(methods)):
            LOGGER.info(methods[i] + ':')
            start_time = time.time()
            _data = _LitPop_multiply_box(bm, gpw, x=methods_num[i][0], y=methods_num[i][1])
            LOGGER.debug('Multiplying bm and gpw data for country took ' + str(round(time.time()-start_time,\
                                                       2)) + 's')
            _, rho[i*n:(i*n)+n], adm0[methods[i]], adm1[methods[i]] = _calc_admin1(country_list[0],\
                                   country_info[country_list[0]],
                                   admin1_info[country_list[0]],\
                                   _data, list(zip(lon, lat)),\
                                   resolution, True, conserve_cntrytotal=0, \
                                   check_plot=check_plot, masks_adm1=masks_adm1, \
                                   return_data=0)
        return rho, adm0, adm1
<|MERGE_RESOLUTION|>--- conflicted
+++ resolved
@@ -1,1931 +1,1857 @@
-# -*- coding: utf-8 -*-
-"""
-This file is part of CLIMADA.
-
-Copyright (C) 2017 CLIMADA contributors listed in AUTHORS.
-
-CLIMADA is free software: you can redistribute it and/or modify it under the
-terms of the GNU Lesser General Public License as published by the Free
-Software Foundation, version 3.
-
-CLIMADA is distributed in the hope that it will be useful, but WITHOUT ANY
-WARRANTY; without even the implied warranty of MERCHANTABILITY or FITNESS FOR A
-PARTICULAR PURPOSE.  See the GNU Lesser General Public License for more details.
-
-You should have received a copy of the GNU Lesser General Public License along
-with CLIMADA. If not, see <https://www.gnu.org/licenses/>.
-"""
-import logging
-import time
-import os
-from sys import stdout
-import numpy as np
-import pandas as pd
-from pandas_datareader import wb
-from scipy import sparse
-from scipy import ndimage as nd
-from scipy import stats
-from cartopy.io import shapereader
-import geopandas as gpd
-import shapefile
-from matplotlib import pyplot as plt
-from iso3166 import countries as iso_cntry
-import gdal
-from pint import UnitRegistry
-
-from climada.entity.exposures import nightlight as nightlight
-from climada.entity.tag import Tag
-from climada.entity.exposures.base import Exposures, INDICATOR_IF
-from climada.entity.exposures import gpw_import
-from climada.util.finance import gdp, income_group, wealth2gdp, world_bank_wealth_account
-from climada.util.constants import SYSTEM_DIR
-
-logging.root.setLevel(logging.DEBUG)
-LOGGER = logging.getLogger(__name__)
-
-"""Define LitPop class."""
-
-"""__all__ = ['litpop']"""
-
-BM_FILENAMES = ['BlackMarble_2016_A1_geo_gray.tif', \
-                    'BlackMarble_2016_A2_geo_gray.tif', \
-                    'BlackMarble_2016_B1_geo_gray.tif', \
-                    'BlackMarble_2016_B2_geo_gray.tif', \
-                    'BlackMarble_2016_C1_geo_gray.tif', \
-                    'BlackMarble_2016_C2_geo_gray.tif', \
-                    'BlackMarble_2016_D1_geo_gray.tif', \
-                    'BlackMarble_2016_D2_geo_gray.tif']
-
-NASA_RESOLUTION_DEG = (15*UnitRegistry().arc_second).to(UnitRegistry().deg). \
-                       magnitude
-
-WORLD_BANK_INC_GRP = \
-"http://databank.worldbank.org/data/download/site-content/OGHIST.xls"
-""" Income group historical data from World bank."""
-
-DEF_RES_NASA_KM = 0.5
-""" Default approximate resolution for NASA's nightlights in km."""
-
-DEF_RES_GPW_KM = 1
-""" Default approximate resolution for the GPW dataset in km."""
-
-DEF_RES_NASA_ARCSEC = 15
-""" Default approximate resolution for NASA's nightlights in arcsec."""
-
-DEF_RES_GPW_ARCSEC = 30
-""" Default approximate resolution for the GPW dataset in arcsec."""
-
-DEF_HAZ_TYPE = 'TC'
-""" Default hazard type used in impact functions id. """
-
-class LitPop(Exposures):
-    """Defines exposures from nightlight intensity (NASA), Gridded Population
-        data (SEDAC), GDP (World Bank) and a conversion factor to calculate
-        asset value from GDP derived from the Global Wealth Databook by the
-        Credit Suisse Research Institute.
-
-        Calling sequence example:
-        ent = LitPop()
-        country_name = ['Switzerland', 'Austria']
-        ent.set_country(country_name)
-        ent.plot()
-    """
-
-    @property
-    def _constructor(self):
-        return LitPop
-
-    def clear(self):
-        """ Appending the base class clear attribute to also delete attributes
-            which are only used here.
-        """
-        Exposures.clear(self)
-        try:
-            del self.country_data
-        except AttributeError:
-            pass
-
-    def set_country(self, countries, **args):
-        """ Get LitPop based exposre for one country or multiple countries
-        using values at reference year. If GDP or income
-        group not available for that year, consider the value of the closest
-        available year.
-
-        Parameters:
-            countries (str or list): list of countries or single county as a
-                sting. Countries can either be country names ('France') or
-                country codes ('FRA'), even a mix is possible in the list.
-        args: Keyword arguments. The following keywords are recognised:
-            res_km (float, optional): approx resolution in km. Default: 1km.
-            res_arcsec (float, optional): resolution in arc-sec. Overrides
-                res_km if both are delivered
-            check_plot (boolean, optional): choose if a plot is shown at the
-                end of the operation.
-            fin_mode (str, optional): define what total country economic value
-                is to be used as an asset base and distributed to the grid:
-                - gdp: gross-domestic product (Source: World Bank)
-                - income_group: gdp multiplied by country's income group+1
-                - nfw: non-financial wealth (Source: Credit Suisse, of households only)
-                - tw: total wealth (Source: Credit Suisse, of households only)
-                - pc: produced capital (Source: World Bank), incl. manufactured or
-                    built assets such as machinery, equipment, and physical structures
-                    (pc is in constant 2014 USD)
-            admin1_calc (boolean): distribute admin1-level GDP if available? (default False)
-            conserve_cntrytotal (boolean): given admin1_calc, conserve national total asset value (default True)
-            reference_year (int)
-            adm1_scatter (boolean): produce scatter plot for admin1 validation?
-        """
-        #TODO: allow for user delivered path
-#        self.clear() # clear existing assets (reset)
-        start_time = time.time()
-        res_km = args.get('res_km', 1)
-        res_arcsec = args.get('res_arcsec', [])
-        fin_mode = args.get('fin_mode', 'income_group')
-        admin1_calc = args.get('admin1_calc', False)
-        adm1_scatter = args.get('adm1_scatter', False)
-        conserve_cntrytotal = args.get('conserve_cntrytotal', True)
-        reference_year = args.get('reference_year', 2016)
-#        inherit_admin1_from_admin0 = args.get('inherit_admin1_from_admin0', 1)
-        if res_arcsec == []:
-            resolution = (res_km/DEF_RES_GPW_KM)*DEF_RES_GPW_ARCSEC
-        else:
-            resolution = res_arcsec
-        _match_target_res(resolution)
-        check_plot = args.get('check_plot', 0)
-        country_info = dict()
-        admin1_info = dict()
-        if isinstance(countries, list): #multiple countries
-            list_len = len(countries)
-            country_list = countries
-            for i, country in enumerate(country_list[::-1]):
-                country_new = _get_ISO3_from_name(country)
-                country_list[list_len-1-i] =\
-                    country_new
-                if country_new is None:
-                    LOGGER.warning('The country %s could not be found.', country)
-                    LOGGER.warning('Country %s is removed from the list.', country)
-                    del country_list[list_len-1-i]
-                else:
-                    country_info[country_new], admin1_info[country_new] =\
-                        _get_country_info(country_new)
-                del country_new
-            if len(country_list) == 0:
-                LOGGER.error('No valid country chosen. Operation aborted.')
-                raise ValueError
-            else:
-                all_bbox = [_get_country_shape(countr, 1)[0]\
-                        for countr in country_list]
-                cut_bbox = _bbox_union(all_bbox)
-        elif isinstance(countries, str): #One country
-            country_list = list()
-            country_list.append(countries)
-            country_new = _get_ISO3_from_name(countries)
-            country_list[0] = country_new
-            if not _get_country_shape(country_list[0], 1) is None:
-                all_bbox = _get_country_shape(country_list[0], 1)[0]
-            else:
-                LOGGER.error('Country %s could not be found.', countries)
-                raise ValueError
-            cut_bbox = all_bbox
-            country_info[country_list[0]], admin1_info[country_list[0]]\
-                = _get_country_info(country_list[0])
-        else:
-            LOGGER.error('Country parameter data type not recognised. '\
-                         + 'Operation aborted.')
-            raise TypeError
-        all_coords = _LitPop_box2coords(cut_bbox, resolution, 1)
-        # Get LitPop
-        LOGGER.info('Generating LitPop data at a resolution of %s arcsec.', str(resolution))
-        LitPop_data = _get_LitPop_box(cut_bbox, resolution, 0, reference_year, [1, 1])
-        shp_file = shapereader.natural_earth(resolution='10m',
-                                             category='cultural',
-                                             name='admin_0_countries')
-        shp_file = shapereader.Reader(shp_file)
-
-        for cntry_iso, cntry_val in country_info.items():
-            if fin_mode == 'pc':
-                _, gdp_val = world_bank_wealth_account(cntry_iso, reference_year, no_land = True) # not actually GDP but Produced Capital "pc"
-            else:
-                _, gdp_val = gdp(cntry_iso, reference_year, shp_file)
-            cntry_val.append(gdp_val)
-        _get_gdp2asset_factor(country_info, reference_year, shp_file, default_val=1, fin_mode=fin_mode)
-
-        tag = Tag()
-        lp_cntry = list()
-        for curr_country in country_list:
-            curr_shp = _get_country_shape(curr_country, 0)
-            mask = _mask_from_shape(curr_shp, resolution=resolution,\
-                                    points2check=all_coords)
-            LitPop_curr = LitPop_data[mask.sp_index.indices]
-            lon, lat = zip(*np.array(all_coords)[mask.sp_index.indices])
-
-            if admin1_calc == 1:
-                LitPop_curr = _calc_admin1(curr_country,\
-                                           country_info[curr_country],
-                                           admin1_info[curr_country],\
-                                           LitPop_curr, list(zip(lon, lat)),\
-                                           resolution, adm1_scatter, \
-                                           conserve_cntrytotal=conserve_cntrytotal,\
-                                           check_plot=check_plot, masks_adm1=[], return_data=1)
-            else:
-                LitPop_curr = _calc_admin0(LitPop_curr,\
-                                   country_info[curr_country][3],\
-                                   country_info[curr_country][4])
-            lp_cntry.append(self._set_one_country(country_info[curr_country],\
-                LitPop_curr, lon, lat))
-            tag.description += ("LitPop based asset values for {} at " + \
-                str(int(resolution)) + " arcsec resolution. Financial mode: {}"\
-                + "\n").format(country_info[curr_country][1], fin_mode)
-
-        Exposures.__init__(self, gpd.GeoDataFrame(pd.concat(lp_cntry,
-                                                            ignore_index=True)))
-        self.ref_year = reference_year
-        self.tag = tag
-        self.value_unit = 'USD'
-
-        if check_plot == 1:
-            self.plot_log(admin1_plot=0)
-        LOGGER.info("Creating the LitPop exposure took "\
-                        + str(round(time.time() - start_time, 2)) +"s")
-        self.check()
-
-    @staticmethod
-    def _set_one_country(cntry_info, LitPop_data, lon, lat):
-        """ Model one country.
-
-        Parameters:
-            cntry_info (list): [cntry_id, cnytry_name, cntry_geometry,
-                ref_year, gdp, income_group]
-            LitPop_data (pandas SparseArray): LitPop data with the value
-                already distributed.
-            lon (array): longitudinal coordinates
-            lat (array): latudinal coordinates
-        """
-        lp = LitPop()
-        lp['value'] = LitPop_data.values
-        lp['latitude'] = lat
-        lp['longitude'] = lon
-        lp['region_id'] = np.ones(lp.value.shape, int) * int(iso_cntry.get(cntry_info[1]).numeric)
-        lp[INDICATOR_IF + DEF_HAZ_TYPE] = np.ones(lp.value.size, int)
-        return lp
-
-    def _append_additional_info(self, cntries_info):
-        """ Add country information in dictionary attribute country_data.
-
-        Parameters:
-            cntries_info (dict): country ISO3, name and shape
-        """
-        self.country_data = {'ISO3': [], 'name': [], 'shape': []}
-        for cntry_ISO3, cntry_info in cntries_info.items():
-            self.country_data['ISO3'].append(cntry_ISO3)
-            self.country_data['name'].append(cntry_info[1])
-            self.country_data['shape'].append(cntry_info[2])
-
-    def plot_log(self, admin1_plot=1):
-        """ Plots the LitPop data with the color scale reprenting the values
-            in a logarithmic scale.
-
-        Parameters:
-            admin1_plot (boolean): whether admin1 borders should be plotted.
-                Default=1
-        """
-        #TODO: plot subplots for the different countries instead of one global
-        #one. Countries can be identified by their region id, hence this
-        #can be implemented
-        import matplotlib.colors as colors
-        if not self.value.sum() == 0:
-            plt.figure()
-#            countr_shape = _get_country_shape(country_iso, 0)
-            countr_bbox = np.array((min(self.coord[:, 1]),\
-                                    min(self.coord[:, 0]),\
-                                    max(self.coord[:, 1]),\
-                                    max(self.coord[:, 0])))
-            plt.gca().set_xlim(countr_bbox[0]\
-                   -0.1*(countr_bbox[2]-countr_bbox[0]), countr_bbox[2]\
-                   +0.1*(countr_bbox[2]-countr_bbox[0]))
-            plt.gca().set_ylim(countr_bbox[1]\
-                   -0.1*(countr_bbox[3]-countr_bbox[1]), countr_bbox[3]\
-                   +0.1*(countr_bbox[3]-countr_bbox[1]))
-            plt.scatter(self.coord[:, 1], self.coord[:, 0],\
-                        c=self.value, marker=',', s=3,\
-                        norm=colors.LogNorm())
-            plt.title('Logarithmic scale LitPop value')
-            if hasattr(self, 'country_data') and\
-                    not self.country_data['shape'] == []:
-                for idx, shp in enumerate(self.country_data['shape']):
-                    _plot_shape_to_plot(shp)
-                    if admin1_plot == 1:
-                        _plot_admin1_shapes(self.country_data['ISO3'][idx],\
-                                            0.6)
-            plt.colorbar()
-            plt.show()
-
-def _get_LitPop_box(cut_bbox, resolution, return_coords=0, reference_year=2016, litpop_power=[1, 1]):
-    '''
-    PURPOSE:
-        A function which retrieves and calculates the LitPop data within a
-        certain bounding box for a given resolution.
-    INPUTS:
-        cut_bbox (1x4 array-like): Bounding box (ESRI type) of interest.
-            The layout of the bounding box corresponds to the bounding box of
-            the ESRI shape files and is as follows:
-            [minimum longitude, minimum latitude, maximum longitude,
-                 maxmimum latitude]
-        resolution (scalar): resolution in arc-seconds
-        reference_year (int): reference year, population available at:
-            2000, 2005, 2010, 2015 (default), 2020
-        litpop_power (list of two integers, default = [1, 1]) defining power with
-            which lit (bm) and pop (gpw) go into LitPop
-    OUTPUT (either one of these lines, depending on option return_coords):
-        LitPop_data (pandas SparseArray): A pandas SparseArray containing the
-            raw, unnormalised LitPop data.
-        OR
-        LitPop_data, lon, lat (tuple): if return_coords=1 a tuple in the
-            form (lon, lat) with the coordinates falling into the cut_bbox are
-            return along with the LitPop_data (see above).
-    '''
-
-    bm = _get_box_blackmarble(cut_bbox,\
-                                    resolution=resolution, return_coords=0)
-    gpw = gpw_import._get_box_gpw(cut_bbox=cut_bbox, resolution=resolution,\
-                                  return_coords=0, reference_year=reference_year)
-    bm_temp = np.ones(bm.shape)
-    bm_temp[bm.sp_index.indices] = (np.array(bm.sp_values, dtype='uint16')+1)
-    bm = pd.SparseArray(bm_temp, fill_value=1)
-    del bm_temp
-
-    LitPop_data = _LitPop_multiply_box(bm, gpw, x=litpop_power[0], y=litpop_power[1])
-
-    if return_coords == 1:
-        lon, lat = _LitPop_box2coords(cut_bbox, resolution, 0)
-        return LitPop_data, lon, lat
-    else:
-        return LitPop_data
-
-def _LitPop_multiply_box(bm, gpw, x=1, y=1):
-    '''
-    PURPOSE:
-        Multiplication of lit (bm^x) and pop (gpw^y) to get LitPop.
-        Both factors can be included once or to the power of x / y to
-        increase their weight.
-    '''
-    LitPop_data = pd.SparseArray(np.multiply(bm.values**x, \
-                                            gpw.values**y),\
-                                            fill_value=0)
-    return LitPop_data
-
-def _LitPop_box2coords(box, resolution, point_format=0):
-    '''
-    PURPOSE:
-        A function which calculates coordinates arrays explicitly from a
-        bounding box for a given resolution
-    INPUTS:
-        box (1x4 array-like): Bounding box (ESRI type) of coordinates to be
-            delivered.
-            the layout of the bounding box corresponds to the bounding box of
-            the ESRI shape files and is as follows:
-            [minimum longitude, minimum latitude, maximum longitude,
-                 maxmimum latitude]
-        resolution (scalar): resolution in arc-seconds
-    OUTPUT (either one of these lines, depending on point_format):
-        lon, lat (tuple of arrays): if point_format =0 (default) is selected
-            a separate array for the longitude and latitude of each pixel in
-            the bounding box is returned.
-        coordiates (array): if point_format =1 is selected a tuple entry of
-            the form (lon, lat) for each point is returned.
-    '''
-    deg_per_pix = 1/(3600/resolution)
-    min_col, min_row, max_col, max_row =\
-        _LitPop_coords_in_glb_grid(box, resolution)
-    lon = np.array(np.transpose([np.ones((max_row-min_row+1,))\
-                                 *((-180+(deg_per_pix/2))+l_i*deg_per_pix)\
-                                 for l_i in range(min_col, (max_col+1))]))
-    lon = lon.flatten(order='F')
-    lat = np.array(np.transpose([((90-(deg_per_pix/2))-(l_j*deg_per_pix))\
-                         for l_j in range(min_row, (max_row+1))]\
-                        *np.ones((max_col-min_col+1, (max_row-min_row+1)))))
-    lat = lat.flatten(order='F')
-    if point_format == 1:
-        return list([(lon, lat) for lon, lat in zip(lon, lat)])
-    else:
-        return lon, lat
-
-def _LitPop_coords_in_glb_grid(box, resolution):
-    '''
-    PURPOSE:
-        Function which calculates the coordinates from geographic to
-    a cartesian coordinate system, where the NE-most point is 0,0.
-    INPUTS:
-        box (1x4 array-like): Bounding box (ESRI type) of coordinates to be
-            delivered.
-            the layout of the bounding box corresponds to the bounding box of
-            the ESRI shape files and is as follows:
-            [minimum longitude, minimum latitude, maximum longitude,
-                 maxmimum latitude]
-        resolution (scalar): resolution in arc-seconds
-    OUTPUTS:
-        mincol, minrow, maxcol, maxrow (array): row and col numbers which
-            define the box in the cartesian coordinate system.
-    '''
-    minlon, minlat, maxlon, maxlat = box
-    deg_per_pix = 1/(3600/resolution)
-    minlon, maxlon = minlon-(-180), maxlon-(-180)
-    minlat, maxlat = -(minlat-(90)), -(maxlat-(90))
-    lon_dist = np.ceil(abs(maxlon-minlon)/deg_per_pix)
-    lat_dist = np.ceil(abs(maxlat-minlat)/deg_per_pix)
-    mincol = int(max(minlon//deg_per_pix, 0))
-    maxcol = int(max(mincol + lon_dist-1, mincol))
-    minrow = int(max(maxlat//deg_per_pix, 0))
-    maxrow = int(max(minrow + lat_dist-1, minrow))
-    return np.array((mincol, minrow, maxcol, maxrow))
-
-def _LitPop_convert_coords(box, resolution):
-    '''
-    PURPOSE:
-        A function which fits coordinates to global LitPop grid. Main purpose
-        is to keep track of coordinates cut in reading BM and GPW without
-        having to store pixel-based coordinates.
-    INPUTS:
-        box (1x4 array-like): Bounding box (ESRI type) of coordinates to be
-            delivered. the layout of the bounding box corresponds to the
-            bounding box of the ESRI shape files and is as follows:
-                [minimum longitude, minimum latitude, maximum longitude,
-                 maxmimum latitude]
-        resolution (scalar): resolution in arc-seconds
-    OUTPUT:
-        box (1x4 array-like): bounding box with coordinates adjusted to global
-            LitPop grid.
-    '''
-    minlon, maxlon = box[0], box[2]
-    minlat, maxlat = box[1], box[3]
-    deg_per_pix = 1/(3600/resolution)
-    min_col, max_col = int(max(minlon//deg_per_pix, -180*(1/deg_per_pix))),\
-        int(min(maxlon//deg_per_pix, (180-(deg_per_pix/2))*(1/deg_per_pix)))
-    min_row, max_row = int(max(minlat//deg_per_pix, -90*(1/deg_per_pix))),\
-        int(min(maxlat//deg_per_pix, (90-(deg_per_pix/2))*(1/deg_per_pix)))
-    box = np.array((min_col*deg_per_pix+(deg_per_pix/2), min_row*deg_per_pix\
-                    +(deg_per_pix/2), max_col*deg_per_pix\
-                    +(deg_per_pix/2), max_row*deg_per_pix+(deg_per_pix/2)))
-    return box
-
-def _get_country_shape(country_iso, only_geo=0):
-    """ Retrieves the shape file or coordinate information of a country.
-
-    Parameters:
-        country_iso (str): country code of country to get
-        only_geo (boolean): Determines the output mode (default =0):
-            if =0: returns the entire shape file of the country
-            if =1: returns a tuple of values: bbox, lat, lon (see below)
-
-    Returns:
-        if only_geo = 0 (default):
-            The shape of type shapefile._Shape
-        if only_geo = 1
-            bbox, lat, lon (tuple of size 3)
-                bbox is a 1x4 vector of the bounding box of the country (array)
-                lat is a mx1 vector of the latitudinal values of the vertices
-                    of the shape (array)
-                lon is a mx1 vector of the longitudinal values of the vertices
-                    of the shape (array)
-    """
-    country_iso = country_iso.casefold()
-    shp = shapereader.natural_earth(resolution='10m',
-                                    category='cultural',
-                                    name='admin_0_countries')
-    shp = shapefile.Reader(shp)
-    if len(country_iso) == 3:
-        for field_num, field in enumerate(shp.fields[1::]):   # Skip first (index zero) field, because it is DeletionFlag
-            if field[0] == 'ADM0_A3':
-                break
-    else:
-        for field_num, field in enumerate(shp.fields[1::]):   # Skip first (index zero) field, because it is DeletionFlag
-            if field[0] == 'ADMIN':
-                break
-    del field
-    for rec_i, rec in enumerate(shp.records()):
-        if rec[field_num].casefold() == country_iso:
-            if only_geo != 1:
-                return shp.shapes()[rec_i]
-            else:
-                bbox = shp.shapes()[rec_i].bbox
-                points = shp.shapes()[rec_i].points
-                lat = np.array([x[1] for x in points])
-                lon = np.array([x[0] for x in points])
-                return bbox, lat, lon
-
-def _match_target_res(target_res='NA'):
-    """ Checks whether the resolution is compatible with the "legacy"
-        resolutions used in Matlab Climada and produces a warning message
-        if not.
-
-        Parameters:
-            target_res (scalar): Resolution in arc seconds.
-    """
-    res_list = [30, 60, 120, 300, 600, 3600]
-    out_res = min(res_list, key=lambda x: abs(x-target_res))
-    if out_res != target_res:
-        LOGGER.warning('Not one of the legacy resoultions selected. '\
-                    + 'In case of problems, consider adjusting it to '\
-                    + '%s arc-sec.', out_res)
-
-def _shape_cutter(shape, **opt_args):
-    """ Checks whether given coordinates are within a shape or not. Can also
-        check if a shape possesses enclaves and cuts them out accordingly.
-        If no coordinates are supplied, all coordinates in the bounding box
-        of the shape under the given resolution are checked.
-
-    Parameters:
-        shape (_shape): shape file to check
-    Optional:
-        opt_args (keyword arguments):
-            resolution (scalar): resolution of the points to be checked in
-                arcsec. Required if the points need to be created first.
-                Defautl = 30.
-            check_enclaves (boolean): If activated, enclaves get detected and
-                cut out from shapes. Default = 1.
-            check_plot (boolean): If activated, a plot with the shap and the
-                mask is shown. Default = 0.
-            shape_format (str, tuple): colour of the shape if it is plotted.
-                Takes any colour format which is recognised by matplotlib.
-            enclave_format (str, tuple): colour of the enclaves if it they are
-                plotted. Takes any colour format which is recognised by
-                matplotlib.
-            return_mask (boolean): If activated, the mask is also returned
-            points2check (list): a list of points in tuple formaat (lon, lat)
-                for which should be checked whether they are inside the shape.
-                if no points are delivered, the points are created for the
-                bounding box of the shape.
-            point_format (boolean): If activated the points get returned as
-                a list in tuple format (lon, lat), otherwise, lon and lat
-                get returned separately.
-
-    Returns (depending on the chosen options):
-        lon (list): list of longitudinal coordinate data of points inside shape
-            (returned if points_format = 0)
-        lat (list): list of latitudianl coordinate data of points inside shape
-            (returned if points_format = 0)
-        incl_coords (list): list of tuples of formate (lon, lat) of points
-            inside shape (returned if points_format=1)
-        enclave_paths (list): list of detected enclave paths
-        mask (pandas SparseArray): SparseArray which =1 where is point is
-            inside shape and zero otherwise. (only returned if return_mask=1)
-        if only_geo = 0 (default):
-            The shape of type shapefile._Shape
-        if only_geo = 1
-            bbox, lat, lon (tuple of size 3)
-                bbox is a 1x4 vector of the bounding box of the country (array)
-                lat is a mx1 vector of the latitudinal values of the vertices
-                    of the shape (array)
-                lon is a mx1 vector of the longitudinal values of the vertices
-                    of the shape (array)
-    """
-    from matplotlib import path
-    curr_time = time.time()
-    resolution = opt_args.get('resolution', 30)
-    check_enclaves = opt_args.get('check_enclaves', 1)
-    check_plot = opt_args.get('check_plot', 0)
-    return_mask = opt_args.get('return_mask', 1)
-    if check_plot == 1:
-        shape_format = opt_args.get('shape_format', str(0.3))
-        enclave_format = opt_args.get('enclave_format', shape_format)
-    points2check = opt_args.get('points2check', [])
-    point_format = opt_args.get('point_format', 1)
-    if (not hasattr(shape, 'points')) or (not hasattr(shape, 'parts')):
-        LOGGER.error('Not a valid shape. Please make sure, the shapefile is \
-                     of type from package "shapefile".')
-    sub_shapes = len(shape.parts)
-    all_coords_shape = [(x, y) for x, y in shape.points]
-    LOGGER.debug('Extracting subshapes and detecting enclaves...')
-    sub_shape_path = []
-    enclave_paths = []
-    add2enclave = 0
-    if sub_shapes > 1:
-        for i in range(0, sub_shapes):
-            if i == (sub_shapes-1):
-                end_idx = len(shape.points)-1
-            else:
-                end_idx = shape.parts[i+1]-1
-            if (i > 0) & (check_enclaves == 1):
-                temp_path = path.Path(all_coords_shape[shape.parts[i]:end_idx])
-                for k in range(0, len(sub_shape_path)):
-                    if sub_shape_path[k].contains_point(temp_path.vertices[0]): #Only check if the first three vertices of the new shape is in any of the old shapes for speed
-                        if len(temp_path.vertices) > 2:
-                            if sub_shape_path[k].contains_point\
-                                (temp_path.vertices[1])\
-                                & sub_shape_path[k].contains_point\
-                                (temp_path.vertices[2]):
-                                add2enclave = 1
-                                break
-                if add2enclave == 1:
-                    enclave_paths.append(temp_path)
-                    temp_path = []
-                    add2enclave = 0
-                else:
-                    sub_shape_path.append(temp_path)
-                    temp_path = []
-            else:
-                sub_shape_path.append(path.Path(all_coords_shape\
-                                            [shape.parts[i]:end_idx]))
-        if check_enclaves == 1:
-            LOGGER.debug('Detected subshapes: %s, of which subshapes: %s',\
-                         str(sub_shapes), str(len(enclave_paths)))
-        else:
-            LOGGER.debug('Detected subshapes: %s. Enclave checking disabled',\
-                         + str(sub_shapes))
-    else:
-        sub_shape_path.append(path.Path(all_coords_shape))
-    del all_coords_shape
-    incl_coords = []
-    for j in range(0, len(sub_shape_path)):
-        """stdout.write("\rChecking points in subshape " + str(j+1)\
-             + " of " +str(len(sub_shape_path))\
-             + ". Note: The first few subshapes are usually the largest"\
-             + " and hence slowest.")
-        stdout.flush()"""
-        add_points = _mask_from_path(sub_shape_path[j], resolution)
-        if not add_points is None:
-            [incl_coords.append(point) for point in add_points]
-        del add_points
-    stdout.write('\n')
-    if (check_enclaves == 1) & (len(enclave_paths) > 0):
-        excl_coords = []
-        LOGGER.debug('Removing enclaves...')
-        for m in range(0, len(enclave_paths)):
-            temp_excl_points = _mask_from_path(enclave_paths[m], resolution)
-            if not temp_excl_points is None:
-                [excl_coords.append(point) for point in temp_excl_points]
-            del temp_excl_points
-        excl_coords = set(tuple(row) for row in excl_coords)
-        incl_coords = [point for point in incl_coords if point not\
-                       in excl_coords]
-    LOGGER.debug('Successfully isolated coordinates from shape')
-    total_bbox = np.array((min([x[0] for x in shape.points]),\
-      min([x[1] for x in shape.points]), max(x[0] for x in shape.points),\
-      max(x[1] for x in shape.points)))
-    if points2check == []:
-        all_coords = _LitPop_box2coords(total_bbox, resolution, 1)
-    else:
-        all_coords = points2check
-        del points2check
-    incl_coords = set(incl_coords)
-    mask = sparse.lil.lil_matrix(np.zeros((len(all_coords),)))
-    for k_1 in range(0, len(all_coords)):
-        if all_coords[k_1] in incl_coords:
-            mask[0, k_1] = 1
-    mask = pd.SparseArray(mask.toarray().reshape((-1,), order='F'),\
-                          fill_value=0)
-    lon, lat = zip(*[all_coords[val] for idx, val\
-                     in enumerate(mask.sp_index.indices)])
-    if check_plot == 1:
-        plt.scatter(lon, lat, cmap='plasma', marker=',')
-        _plot_shape_to_plot(shape, shape_format)
-        if (check_enclaves == 1) & (len(enclave_paths) > 0):
-            _plot_paths_to_plot(enclave_paths, enclave_format)
-    if point_format == 1:
-        if return_mask == 1:
-            LOGGER.debug('Cutting the shape took %s s',\
-                         str(round(time.time()-curr_time, 2)))
-            return zip(lon, lat), enclave_paths, mask
-        else:
-            LOGGER.debug('Cutting the shape took %s s',\
-                         str(round(time.time()-curr_time, 2)))
-            return incl_coords, enclave_paths
-    else:
-        LOGGER.debug('Cutting the shape took %s s',\
-                     str(round(time.time()-curr_time, 2)))
-        if return_mask == 1:
-            return lon, lat, enclave_paths, mask
-        else:
-            lat = [x[1] for x in incl_coords]
-            lon = [x[0] for x in incl_coords]
-            return lon, lat, enclave_paths
-
-def _mask_from_path(Path, resolution=30, return_points=1, return_mask=0):
-    curr_bbox = np.array((min([x[0] for x in Path.vertices]), min([x[1] for x\
-                          in Path.vertices]), max([x[0] for x in\
-                          Path.vertices]), max([x[1] for x in Path.vertices])))
-    curr_points2check = _LitPop_box2coords(curr_bbox, resolution, 1)
-    del curr_bbox
-    if curr_points2check == []:
-        return None
-    temp_mask = pd.SparseArray(Path.contains_points(curr_points2check),\
-                               fill_value=0)
-    points_in = [curr_points2check[val] for idx, val\
-                 in enumerate(temp_mask.sp_index.indices)]
-    if return_points == 1:
-        if return_mask == 1:
-            return points_in, temp_mask
-        else:
-            return points_in
-    else:
-        lon, lat = [x[0] for x in points_in], [x[1] for x in points_in]
-        if return_mask == 1:
-            return lon, lat, temp_mask
-        else:
-            return lon, lat
-
-def _mask_from_shape(check_shape, **opt_args):
-    """ creates a mask from a shape assigning value 1 to points inside and 0
-        otherwise.
-
-    Parameters:
-        check_shape (_Shape): shape file to check
-    Optional:
-        opt_args (keyword arguments):
-            resolution (scalar): resolution of the points to be checked in
-                arcsec. Required if the points need to be created first.
-                Defautl = 30.
-            check_enclaves (boolean): If activated, enclaves get detected and
-                cut out from shapes. Default = 1.
-            check_plot (boolean): If activated, a plot with the shap and the
-                mask is shown. Default = 0.
-            shape_format (str, tuple): colour of the shape if it is plotted.
-                Takes any colour format which is recognised by matplotlib.
-            enclave_format (str, tuple): colour of the enclaves if it they are
-                plotted. Takes any colour format which is recognised by
-                matplotlib.
-            return_mask (boolean): If activated, the mask is also returned
-            points2check (list): a list of points in tuple formaat (lon, lat)
-                for which should be checked whether they are inside the shape.
-                if no points are delivered, the points are created for the
-                bounding box of the shape.
-            point_format (boolean): If activated the points get returned as
-                a list in tuple format (lon, lat), otherwise, lon and lat
-                get returned separately.
-
-    Returns (depending on the chosen options):
-        lon (list): list of longitudinal coordinate data of points inside shape
-            (returned if points_format = 0)
-        lat (list): list of latitudianl coordinate data of points inside shape
-            (returned if points_format = 0)
-        incl_coords (list): list of tuples of formate (lon, lat) of points
-            inside shape (returned if points_format=1)
-        enclave_paths (list): list of detected enclave paths
-        mask (pandas SparseArray): SparseArray which =1 where is point is
-            inside shape and zero otherwise. (only returned if return_mask=1)
-        if only_geo = 0 (default):
-            The shape of type shapefile._Shape
-        if only_geo = 1
-            bbox, lat, lon (tuple of size 3)
-                bbox is a 1x4 vector of the bounding box of the country (array)
-                lat is a mx1 vector of the latitudinal values of the vertices
-                    of the shape (array)
-                lon is a mx1 vector of the longitudinal values of the vertices
-                    of the shape (array)
-    """
-    from matplotlib import path
-    resolution = opt_args.get('resolution', 30)
-    check_enclaves = opt_args.get('check_enclaves', 1)
-    points2check = opt_args.get('points2check', [])
-    if (not hasattr(check_shape, 'points')) or\
-                            (not hasattr(check_shape, 'parts')):
-        LOGGER.error('Not a valid shape. Please make sure, the shapefile is \
-                     of type from package "shapefile".')
-    sub_shapes = len(check_shape.parts)
-    all_coords_shape = [(x, y) for x, y in check_shape.points]
-    LOGGER.debug('Extracting subshapes and detecting enclaves...')
-    sub_shape_path = []
-    enclave_paths = []
-    add2enclave = 0
-    if sub_shapes > 1:
-
-        for i in range(0, sub_shapes):
-            if i == (sub_shapes-1):
-                end_idx = len(check_shape.points)-1
-            else:
-                end_idx = check_shape.parts[i+1]-1
-            if (i > 0) & (check_enclaves == 1):
-                temp_path = path.Path(all_coords_shape\
-                                      [check_shape.parts[i]:end_idx])
-                for k in range(0, len(sub_shape_path)):
-                    if sub_shape_path[k].contains_point(temp_path.vertices[0]): #Only check if the first three vertices of the new shape is in any of the old shapes for speed
-                        if len(temp_path.vertices) > 2:
-                            if sub_shape_path[k].contains_point\
-                                (temp_path.vertices[1])\
-                                & sub_shape_path[k].contains_point\
-                                (temp_path.vertices[2]):
-                                add2enclave = 1
-                                break
-                if add2enclave == 1:
-                    enclave_paths.append(temp_path)
-                    temp_path = []
-                    add2enclave = 0
-                else:
-                    sub_shape_path.append(temp_path)
-                    temp_path = []
-            else:
-                sub_shape_path.append(path.Path(all_coords_shape\
-                                      [check_shape.parts[i]:end_idx]))
-        if check_enclaves == 1:
-            LOGGER.debug('Detected subshapes: %s', str(sub_shapes))
-            LOGGER.debug('of which detected enclaves: %s', str(len(enclave_paths)))
-        else:
-            LOGGER.info('Detected subshapes: ' + str(sub_shapes)\
-                      + '. Enclave checking disabled.')
-    else:
-        sub_shape_path.append(path.Path(all_coords_shape))
-    del all_coords_shape
-    incl_coords = []
-    for j in range(0, len(sub_shape_path)):
-        """stdout.write("\rChecking points in subshape " + str(j+1)\
-             + " of " +str(len(sub_shape_path))\
-             + ". Note: The first few subshapes are usually the largest"\
-             + " and hence slowest.")
-        stdout.flush()"""
-        add_points = _mask_from_path(sub_shape_path[j], resolution)
-        if not add_points is None:
-            [incl_coords.append(point) for point in add_points]
-        del add_points
-    # stdout.write('\n')
-    if (check_enclaves == 1) & (len(enclave_paths) > 0):
-        excl_coords = []
-        LOGGER.debug('Removing enclaves...')
-        for m in range(0, len(enclave_paths)):
-            temp_excl_points = _mask_from_path(enclave_paths[m], resolution)
-            if not temp_excl_points is None:
-                [excl_coords.append(point) for point in temp_excl_points]
-            del temp_excl_points
-        excl_coords = set(tuple(row) for row in excl_coords)
-        incl_coords = [point for point in incl_coords if point not in\
-                       excl_coords]
-    LOGGER.debug('Successfully isolated coordinates from shape')
-    total_bbox = np.array((min([x[0] for x in check_shape.points]),\
-      min([x[1] for x in check_shape.points]), max(x[0] for x\
-             in check_shape.points), max(x[1] for x in check_shape.points)))
-    if points2check == []:
-        all_coords = _LitPop_box2coords(total_bbox, resolution, 1)
-    else:
-        all_coords = points2check
-        del points2check
-    incl_coords = set(incl_coords)
-    mask = sparse.lil.lil_matrix(np.zeros((len(all_coords),)))
-    for k_1 in range(0, len(all_coords)):
-        if all_coords[k_1] in incl_coords:
-            mask[0, k_1] = 1
-    mask = pd.SparseArray(mask.toarray().reshape((-1,), order='F'),\
-                          fill_value=0, dtype='bool_')
-#    plt.figure()
-#    l1, l2 = zip(*[x for n, x in enumerate(all_coords) if mask.values[n]==1])
-#    plt.scatter(l1, l2)
-#    _plot_shape_to_plot(check_shape)
-    return mask
-
-def _get_country_info(ISO3):
-    """ Get country ISO alpha_3, country id (defined as country appearance
-    order in natural earth shape file) and country's geometry.
-
-    Parameters:
-        countries (list or dict): list of country names (admin0) or dict
-            with key = admin0 name and value = [admin1 names]
-        shp_file (cartopy.io.shapereader.Reader): shape file
-
-    Returns:
-        cntry_info (dict): key = ISO alpha_3 country, value = [country id,
-            country name, country geometry]
-
-    Retrieves the shape file or coordinate information of a country.
-
-    Parameters:
-        country_iso (str): country code of country to get
-        only_geo (boolean): Determines the output mode (default =0):
-            if =0: returns the entire shape file of the country
-            if =1: returns a tuple of values: bbox, lat, lon (see below)
-
-    Returns:
-        if only_geo = 0 (default):
-            The shape of type shapefile._Shape
-        if only_geo = 1
-            bbox, lat, lon (tuple of size 3)
-                bbox is a 1x4 vector of the bounding box of the country (array)
-                lat is a mx1 vector of the latitudinal values of the vertices of the shape (array)
-                lon is a mx1 vector of the longitudinal values of the vertices of the shape (array)
-    """
-    #TODO: also allow country name
-    shp = shapereader.natural_earth(resolution='10m',
-                                    category='cultural',
-                                    name='admin_0_countries')
-    shp = shapefile.Reader(shp)
-    for field_num, field in enumerate(shp.fields[1::]):   # Skip first (index zero) field, because it is DeletionFlag
-        if field[0] == 'ADM0_A3':
-            break
-    del field
-    for field_num2, field in enumerate(shp.fields[1::]):   # Skip first (index zero) field, because it is DeletionFlag
-        if field[0] == 'ADMIN':
-            break
-    del field
-    for rec_i, rec in enumerate(shp.records()):
-        if rec[field_num] == ISO3:
-            country_shp = shp.shapes()[rec_i]
-            country_name = rec[field_num2]
-            break
-
-    num_codes = [iso3 for iso3 in wb.country_codes if len(iso3) == 3]
-
-    admin1_file = shapereader.natural_earth(resolution='10m',
-                                            category='cultural',
-                                            name='admin_1_states_provinces')
-    admin1_recs = shapereader.Reader(admin1_file)
-    admin1_recs = list(admin1_recs.records())
-    country_admin1 = list()
-    for rec in admin1_recs:
-        if rec.attributes['adm0_a3'] == ISO3:
-            country_admin1.append(rec)
-    try:
-        iso_num = num_codes.index(ISO3)
-    except ValueError:
-        iso_num = len(num_codes)
-    cntry_info = [iso_num, country_name, country_shp]
-
-    return cntry_info, country_admin1
-
-def _bbox_union(bbox_in):
-    bbox = np.zeros((4,))
-    bbox[0] = min([val[0] for val in bbox_in])
-    bbox[1] = min([val[1] for val in bbox_in])
-    bbox[2] = max([val[2] for val in bbox_in])
-    bbox[3] = max([val[3] for val in bbox_in])
-    return bbox
-
-def _get_ISO3_from_name(country_name):
-    """ Find the ISO3 name corresponding to a country name. Can also be used
-        to check if an ISO3 exists.
-
-    Parameters:
-        country_name (str): the country name to be checked.
-
-    Returns:
-        ISO3 (str): if the country name / ISO3 was found OR None (NoneType)
-            otherwise
-    """
-    country_name = country_name.casefold()
-    shp = shapereader.natural_earth(resolution='10m',
-                                    category='cultural',
-                                    name='admin_0_countries')
-    shp = shapefile.Reader(shp)
-    for field_num, field in enumerate(shp.fields[1::]):   # Skip first (index zero) field, because it is DeletionFlag
-        if field[0] == 'ADM0_A3':
-            field_adm = field_num
-            if 'field_name' in locals():
-                break
-        elif field[0] == 'ADMIN':
-            field_name = field_num
-            if 'field_adm' in locals():
-                break
-    del field
-    for rec in shp.records():
-        if len(country_name) == 3:
-            if rec[field_adm].casefold() == country_name:
-                return rec[field_adm]
-        else:
-            if rec[field_name].casefold() == country_name:
-                return rec[field_adm]
-
-def _get_gdp2asset_factor(cntry_info, ref_year, shp_file, default_val=1, fin_mode='income_group'):
-    """ Append factor to convert GDP to physcial asset values according to
-        the Global Wealth Databook by the Credit Suisse Research Institute.
-        Requires a pickled file containg a dictionary with the three letter
-        country code as the key. The values are lists, each containg the
-        country's name the factor for non-financial assets and the factor
-        for financial assets (in this order).
-
-    Parameters:
-        cntry_info (dict): key = ISO alpha_3 country, value = [country id,
-            country name, country geometry]
-        ref_year (int): reference year
-        default_val (scalar): Fallback factor value if they are not available
-            for a country. Set to 1 by default (i.e. asset value corresponds
-            to GDP).
-        fin_mode (str): define what total country economic value
-                is to be used as an asset base and distributed to the grid:
-                - gdp: gross-domestic product
-                - income_group: gdp multiplied by country's income group+1
-                - nfw: non-financial wealth (of households only)
-                - tw: total wealth (of households only)
-                - pc: produced capital
-    """
-    if fin_mode == 'income_group':
-        for cntry_iso, cntry_val in cntry_info.items():
-            _, inc_grp = income_group(cntry_iso, ref_year, shp_file)
-            cntry_val.append(inc_grp+1)
-    elif fin_mode in ['gdp', 'pc']:
-        for cntry_iso, cntry_val in cntry_info.items():
-            cntry_val.append(1)
-    elif fin_mode == 'nfw' or fin_mode == 'tw':
-        for cntry_iso, cntry_val in cntry_info.items():
-            _, wealth2GDP_factor = wealth2gdp(cntry_iso, fin_mode == 'nfw', ref_year)
-            if np.isnan(wealth2GDP_factor):
-                LOGGER.warning("Missing factor for country %s.", cntry_iso)
-                LOGGER.warning("Factor to convert GDP to assets will be set to 1 "\
-                        + "(total asset value corresponds to GDP).")
-                wealth2GDP_factor = 1
-            cntry_val.append(wealth2GDP_factor)
-    else:
-        LOGGER.error("invalid fin_mode")
-
-def _gsdp_read(country_ISO3, admin1_shape_data,\
-               look_folder=os.path.join(SYSTEM_DIR, 'GSDP')):
-    ''' Retrieves the GSDP data for a certain country. It requires an
-        excel file in a subfolder "GSDP" in climadas data folder (or in the
-        specified folder). The excel file should bear the name
-        'ISO3_GSDP.xlsx' (or .xls), where ISO3 is the three letter country
-        code. In the excel file, the first sheet should contain a row
-        with the title "State_Province" with the name or postal code (two
-        letters) of the admin1 unit and a row "GSDP_ref" with either the GDP
-        value of the admin1 unit or its share in the national GDP.
-
-    Parameters:
-        country_ISO3 (string): three letter country code
-        admin1_shape_data (list): list containg all admin1 shapes of the
-            country.
-        look_folder (string): path where to look for file
-
-    Returns:
-        out_dict (dictionary): dictionary which contains the GSDP for each
-            admin1 unit, where the name of the admin1 unit is the key.
-    '''
-    file_name = _check_excel_exists(look_folder, str(country_ISO3 + '_GSDP'))
-    if not file_name is None:
-        admin1_xls_data = pd.read_excel(file_name)
-        if admin1_xls_data.get('State_Province') is None:
-            admin1_xls_data = admin1_xls_data.rename(columns=\
-                           {admin1_xls_data.columns[0]:'State_Province'})
-        if admin1_xls_data.get('GSDP_ref') is None:
-            admin1_xls_data = admin1_xls_data.rename(columns=\
-                           {admin1_xls_data.columns[-1]:'GSDP_ref'})
-#        prov = admin1_xls_data['State_Province'].tolist()
-        out_dict = dict.fromkeys([nam.attributes['name'] for nam in\
-                           admin1_shape_data])
-        postals = [nam.attributes['postal'] for nam in admin1_shape_data]
-        for subnat_shape in out_dict.keys():
-            for idx, subnat_xls\
-                in enumerate(admin1_xls_data['State_Province'].tolist()):
-                if _compare_strings_nospecchars(subnat_shape, subnat_xls) ==\
-                    True:
-                    out_dict[subnat_shape] = admin1_xls_data['GSDP_ref'][idx]
-                    break
-        # Now a second loop to detect empty ones
-        for idx1, country_name in enumerate(out_dict.keys()):
-            if out_dict[country_name] is None:
-                for idx2, subnat_xls\
-                in enumerate(admin1_xls_data['State_Province'].tolist()):
-                    if _compare_strings_nospecchars(postals[idx1],
-                                                    subnat_xls) == True:
-                        out_dict[country_name] =\
-                            admin1_xls_data['GSDP_ref'][idx2]
-        return out_dict
-    else:
-        LOGGER.warning('No file for %s could be found in %s.', country_ISO3, look_folder)
-        LOGGER.warning('No admin1 data is calculated in this case.')
-        return None
-
-def _check_excel_exists(file_path, file_name, xlsx_before_xls=1):
-    ''' Checks if an Excel file with the name file_name in the folder
-    file_path exists, checking for both xlsx and xls files.
-
-    Parameters:
-        file_path (string): path where to look for file
-        file_name (string): file name which is checked. Extension is ignored
-        xlsx_before_xls (boolean): If set =1, xlsx files are priorised over
-            xls files. Default=1.
-    '''
-    try_ext = list()
-    if xlsx_before_xls == 1:
-        try_ext.append('.xlsx')
-        try_ext.append('.xls')
-    else:
-        try_ext.append('.xls')
-        try_ext.append('.xlsx')
-    path_name = os.path.splitext(os.path.join(file_path, file_name))[0]
-    for i in try_ext:
-        if os.path.isfile(os.path.join(file_path, path_name + i)) is True:
-            return os.path.join(file_path, path_name + i)
-    return None
-
-def _compare_strings_nospecchars(str1, str2):
-    """ Compares strings while ignoring non-alphanumeric and special
-        characters.
-
-    Parameters:
-        str1 (string): string to be compared to str2
-        str2 (string): string to be compared to str1
-    Returns
-        Boolean: True if the strings are the same, False otherwise.
-    """
-    import re
-    if not isinstance(str1, str) or not isinstance(str2, str):
-        LOGGER.warn('Invalid datatype (not strings), which cannot be '\
-                    + 'compared. Function will return exit and return false.')
-        return False
-    pattern = re.compile('[^a-z|A-Z|0-9| ]') #ignore special
-    cstr1 = re.sub(pattern, '', str1).casefold()
-    cstr2 = re.sub(pattern, '', str2).casefold()
-    if cstr1 == cstr2:
-        return True
-    else:
-        return False
-
-def _plot_shape_to_plot(shp, gray_val=str(0.3)):
-    """ Plots a shape file to a pyplot.
-
-    Parameters:
-        shp (shapefile._Shape): shapefile to be plotted
-        gray_val: (scalar): grayscale value of color line between zero and one.
-            A value of zero corresponds to black and one to white.
-    """
-    gray_val = str(gray_val)
-    parts = np.array(shp.parts)
-    for i in range(0, len(parts)-1):
-        x_ = np.array([x[0] for x in shp.points[parts[i]:parts[i+1]]])
-        y_ = np.array([x[1] for x in shp.points[parts[i]:parts[i+1]]])
-        plt.plot(x_, y_, gray_val)
-    x_ = np.array([x[0] for x in shp.points[parts[len(parts)-1]:]])
-    y_ = np.array([x[1] for x in shp.points[parts[len(parts)-1]:]])
-    plt.plot(x_, y_, gray_val)
-    plt.show()
-
-def _plot_paths_to_plot(list_of_paths, gray_val=str(0.3)):
-    """ Plot a path or paths to a pyplot
-
-    Parameters:
-        list of paths (list): paths to be plotted
-        gray_val: (scalar): grayscale value of color line between zero and one.
-            A value of zero corresponds to black and one to white.
-    """
-    gray_val = str(gray_val)
-    for i in range(0, len(list_of_paths)):
-        x_ = np.array([x[0] for x in list_of_paths[i].vertices])
-        y_ = np.array([x[1] for x in list_of_paths[i].vertices])
-        plt.plot(x_, y_, gray_val)
-    plt.show()
-
-def _plot_admin1_shapes(adm0_a3, gray_val=str(0.3)):
-    """ Retrieves the shape file or coordinate information of a country.
-
-    Parameters:
-        country_iso (str): country code of country to get
-        only_geo (boolean): Determines the output mode (default =0):
-            if =0: returns the entire shape file of the country
-            if =1: returns a tuple of values: bbox, lat, lon (see below)
-
-    Returns:
-        if only_geo = 0 (default):
-            The shape of type shapefile._Shape
-        if only_geo = 1
-            bbox, lat, lon (tuple of size 3)
-                bbox is a 1x4 vector of the bounding box of the country (array)
-                lat is a mx1 vector of the latitudinal values of the vertices
-                    of the shape (array)
-                lon is a mx1 vector of the longitudinal values of the vertices
-                    of the shape (array)
-    """
-    #TODO: also allow country name
-    shp_file = shapereader.natural_earth('10m', category='cultural',\
-                                         name='admin_1_states_provinces')
-    shp = shapefile.Reader(shp_file)
-    del shp_file
-    for field_num, field in enumerate(shp.fields[1::]):   # Skip first (index zero) field, because it is DeletionFlag
-        if field[0].casefold() == 'ADM0_A3'.casefold():
-            break
-    del field
-    adm1_shapes = []
-    for rec_i, rec in enumerate(shp.records()):
-        if rec[field_num] == adm0_a3:
-            adm1_shapes.append(shp.shapes()[rec_i])
-    for i in adm1_shapes:
-        _plot_shape_to_plot(i, gray_val=gray_val)
-
-def _calc_admin1(curr_country, country_info, admin1_info, LitPop_data,\
-                 coords, resolution, adm1_scatter, conserve_cntrytotal=1, check_plot=1, masks_adm1=[], return_data = 1):
-    # TODO: if a state/province has GSDP value, but no coordinates inside,
-#    the final total value is off (e.g. Basel Switzerland at 300 arcsec).
-#    Potential fix: normalise the value in the end
-    """ Calculates the LitPop on admin1 level for provinces/states where such
-        information is available (i.e. GDP is distributed on a subnational
-        instead of a national level). Requires excel files in a subfolder
-        "GSDP" in climadas data folder. The excel files should contain a row
-        with the title "State_Province" with the name or postal code (two
-        letters) of the admin1 unit and a row "GSDP_ref" with either the GDP
-        value or the share of the state in the national GDP.
-        If only for certain states admin1 info is found, the rest of the
-        country is assigned value according to the admin0 method.
-
-    Parameters:
-        curr_country (str): country code of country to get
-        country_info (list): a list which contains information about the
-            country (is produced in the .set_country procedure). GDP should be
-            stored in index 3 and the factor to convert GDP to physical asset
-            values is stored in position index 4.
-        admin1_info (list): a list which contains information about the admin1
-            level of the country (is produced in the .set_country procedure).
-            It contains Shape files among others.
-        LitPop_data (pandas SparseArray): The raw LitPop_data to which the
-            admin1 based value should be assinged.
-        coords (list): a list containing all the coordinates of the country in
-            the format (lon, lat)
-        resolution (scalar): the desired resolution in arc-seconds.
-        adm1_scatter (boolean): whether a scatter plot and correlation comparing admin0 and
-            admin1 results should be produced.
-        conserve_cntrytotal (boolean): if True, final LitPop is normalized with country value
-
-    Returns:
-        LitPop_data (pandas SparseArray): The LitPop_data the sum of which
-            corresponds to the GDP multiplied by the GDP2Asset conversion
-            factor.
-    """
-    gsdp_data = _gsdp_read(curr_country, admin1_info)
-    LitPop_data = _normalise_litpop(LitPop_data)
-    if not gsdp_data is None:
-        sum_vals = sum(filter(None, gsdp_data.values()))
-        gsdp_data = {key: (value/sum_vals if not value is None else None)\
-                     for (key, value) in gsdp_data.items()}
-        if not None in gsdp_data.values(): # standard loop if all GSDP data is available
-            temp_adm1 = {'adm0_LitPop_share':[], 'adm1_LitPop_share': []}
-            for idx3, adm1_shp in\
-                enumerate(admin1_info):
-                # start_time = time.time()
-                LOGGER.debug('Caclulating admin1 for %s.', adm1_shp.attributes['name'])
-                if not masks_adm1:
-                    mask_adm1 = _mask_from_shape(adm1_shp._shape,\
-                             resolution=resolution,\
-                             points2check=coords)
-                    shr_adm0 = sum(LitPop_data.values[mask_adm1.values])
-                else:
-                    shr_adm0 = sum(LitPop_data.values[masks_adm1[idx3].values])
-                
-                temp_adm1['adm0_LitPop_share'].append(shr_adm0)
-                temp_adm1['adm1_LitPop_share'].append(list(gsdp_data.values())\
-                         [idx3])
-                # LitPop in the admin1-unit is scaled by ratio of admin
-                if shr_adm0>0:
-                    mult = country_info[3]\
-                        *country_info[4]\
-                        *gsdp_data[adm1_shp.attributes['name']]/shr_adm0
-                else:
-                    mult = 0
-                if return_data:
-                    if not masks_adm1:
-                        LitPop_data = pd.SparseArray([val*mult if\
-                              mask_adm1[idx] == 1 else val for idx, val in\
-                              enumerate(LitPop_data.values)], fill_value=0)
-                    else:
-                        LitPop_data = pd.SparseArray([val*mult if\
-                              masks_adm1[idx3][idx] == 1 else val for idx, val in\
-                              enumerate(LitPop_data.values)], fill_value=0)                        
-
-                # LOGGER.debug('Processing '+ adm1_shp.attributes['name'] + ' took ' + str(round(time.time()-start_time,\
-                #                            2)) + 's')
-        else:
-            temp_adm1 = {'mask': [], 'adm0_LitPop_share':[],\
-                         'adm1_LitPop_share': [], 'LitPop_sum': []}
-            LitPop_data = _calc_admin0(LitPop_data, country_info[3],\
-                                       country_info[4])
-            sum_litpop = sum(LitPop_data.sp_values)
-            for idx3, adm1_shp in\
-                enumerate(admin1_info):
-                if not masks_adm1:
-                    mask_adm1 = _mask_from_shape(adm1_shp._shape,\
-                                resolution=resolution,\
-                                points2check=coords)
-                else:
-                    mask_adm1 = masks_adm1[idx3]
-                temp_adm1['mask'].append(mask_adm1)
-                temp_adm1['LitPop_sum'].append(sum(LitPop_data.values\
-                                               [mask_adm1.values]))
-                temp_adm1['adm0_LitPop_share'].append(sum(LitPop_data.values\
-                                               [mask_adm1.values])/sum_litpop)
-            del mask_adm1
-            sum_LitPop_withadm1 = sum([sum(LitPop_data.values[\
-                                temp_adm1['mask'][n1].values])\
-                for n1, val in enumerate(gsdp_data.values()) if\
-                not val is None])
-            admin1_LitPop_share = sum_LitPop_withadm1/sum_litpop
-            for idx2, val in\
-                enumerate(gsdp_data.values()):
-                if not val is None:
-                    LOGGER.debug('Calculating admin1 data for %s.', admin1_info[idx2].attributes['name'])
-                    mult = val*admin1_LitPop_share\
-                            *(country_info[3]*country_info[4])\
-                            /temp_adm1['LitPop_sum'][idx2]
-                    temp_mask = temp_adm1['mask'][idx2].values
-                    if return_data:
-                        LitPop_data = pd.SparseArray([val1*mult if\
-                            temp_mask[idx] == 1 else val1\
-                            for idx, val1 in\
-                            enumerate(LitPop_data.values)])
-
-                else:
-                    LOGGER.warning('No admin1 data found for %s.', admin1_info[idx2].attributes['name'])
-                    LOGGER.warning('Only admin0 data is calculated in this case.')
-            for idx5, val2 in enumerate(admin1_info):
-                LP_sum = sum(LitPop_data.values)
-                temp_adm1['adm1_LitPop_share'].append(sum(LitPop_data.values\
-                         [temp_adm1['mask'][idx5].values])/LP_sum)
-        if adm1_scatter == 1:
-            pearsonr, spearmanr, rmse, rrmse = _LitPop_scatter(temp_adm1['adm0_LitPop_share'],\
-                            temp_adm1['adm1_LitPop_share'], admin1_info, check_plot) 
-    elif return_data:
-        LitPop_data = _calc_admin0(LitPop_data, country_info[3],\
-                                   country_info[4])
-    if conserve_cntrytotal and return_data:
-        LitPop_data = _normalise_litpop(LitPop_data)*country_info[3]*country_info[4]
-    if not return_data:
-        LitPop_data = []
-    if adm1_scatter:
-        return LitPop_data, [pearsonr, spearmanr, rmse, rrmse], temp_adm1['adm0_LitPop_share'], temp_adm1['adm1_LitPop_share']
-    return LitPop_data
-
-def _calc_admin0(LitPop_data, GDP_val, GDP2AssetFactor):
-    """ Calculates the LitPop on a national level. The total value distributed
-        corresponds to GDP times the factor to convert GDP to assets from
-        the Gloabl Wealth Databook by the Credit Suisse Research Institute.
-
-    Parameters:
-        LitPop_data (pandas SparseArray): The raw LitPop_data to which the
-            admin0 based value should be assinged.
-        GDP_val (scalar): The total GDP value of the country.
-        GDP2AssetFactor (scalar): The factor with which GDP can be converted
-            to physical asset value.
-
-    Returns:
-        LitPop_data (pandas SparseArray): The LitPop_data the sum of which
-            corresponds to the GDP multiplied by the GDP2Asset conversion
-            factor.
-    """
-    LitPop_data = _normalise_litpop(LitPop_data)
-    LitPop_data = pd.SparseArray(LitPop_data.values)*GDP_val*GDP2AssetFactor
-    return LitPop_data
-
-def _normalise_litpop(LitPop_data):
-    """ Normailses LitPop data, such that its total sum equals to one.
-
-    Parameters:
-        LitPop_data (pandas SparseArray): The LitPop_data which sjould be
-            normalised.
-
-    Returns:
-        LitPop_data (pandas SparseArray): The LitPop_data the sum of which
-            corresponds to one.
-    """
-    if isinstance(LitPop_data, pd.SparseArray):
-        sum_all = sum(LitPop_data.sp_values)
-        LitPop_data = pd.SparseArray(LitPop_data.values/sum_all)
-    else:
-        LOGGER.error('LitPop data is not of expected type (Pandas '\
-                   + 'SparseArray). Operation aborted.')
-        raise TypeError
-    return LitPop_data
-
-def _check_bbox_country_cut_mode(country_cut_mode, cut_bbox, country_adm0):
-    """ Checks whether a bounding box is valid an compatible with the chosen
-        country cut mode.
-
-        Parameters:
-            country_cut_mode (scalar): the chosen country cut mode.
-            cut_bbox (4x1 array): the bounding box, ESRI style.
-            country_adm0 (string): three letter country code.
-
-        Returns:
-            cut_bbox (4x1 array): the bounding box, corrected if neccessary.
-    """
-    if (not country_adm0 is None) & (country_cut_mode == 1)\
-                                                    & (not cut_bbox is None):
-        cut_bbox = _get_country_shape(country_adm0, 1)[0]
-        LOGGER.warning('Custom bounding box overwritten in chosen \
-                                                           country cut mode.')
-    elif (not country_adm0 is None) & (country_cut_mode == 1)\
-                                                    & (cut_bbox is None):
-        cut_bbox = _get_country_shape(country_adm0, 1)[0]
-    if (country_cut_mode != 1) & (not cut_bbox is None):
-        try:
-            cut_bbox = np.array(cut_bbox)
-            if not(isinstance(cut_bbox, np.ndarray)) and \
-                        not (np.size(cut_bbox) == 4):
-                LOGGER.warning('Invalid bounding box provided. \
-                               Bounding box ignored. Please ensure the \
-                               bounding box is an array like type of \
-                               dimension 1x4')
-                cut_bbox = None
-            else:
-                if (cut_bbox[0] > cut_bbox[2]) or \
-                                                (cut_bbox[1] > cut_bbox[3]):
-                    LOGGER.warning('Invalid bounding box provided. \
-                                   Bounding box ignored. Please make sure \
-                                   that the layout of the bounding box is \
-                                   (Min_Longitude, Min_Latitude, \
-                                    Max_Longitude, Max_Latitude).')
-                    cut_bbox = None
-        except TypeError:
-            LOGGER.warning('Invalid bounding box provided. Bounding box \
-                           ignored. Please ensure the bounding box is an \
-                           array like type.')
-            cut_bbox = None
-    return cut_bbox
-
-def _LitPop_scatter(adm0_data, adm1_data, adm1_info, check_plot=True):
-    """ Plots the admin0 share of the states and provinces against the admin1
-        shares.
-
-    Parameters:
-        adm0_data (list): list containing the admin0 shares
-        adm1_data (list): list containing the admin1 shares
-        adm1_info (list): list containing the shape files of the admin1 items.
-    """
-    adm0_data = np.array(adm0_data)
-    adm1_data = np.array(adm1_data)
-    adm1_data = adm1_data[adm0_data.nonzero()]
-    adm0_data = adm0_data[adm0_data.nonzero()]
-    spearmanr = stats.spearmanr(adm0_data, adm1_data)[0]
-    pearsonr = stats.pearsonr(adm0_data, adm1_data)[0]
-    rmse = (sum((adm0_data-adm1_data)**2))**.5
-    rrmse = (sum(((adm0_data-adm1_data)/adm1_data)**2))**.5
-    if check_plot:
-        plt.figure()
-        plt.scatter(adm1_data, adm0_data, c=(0.1, 0.1, 0.3))
-#        plt.suptitle('Comparison of admin0 and admin1 LitPop data for '\
-#                  + adm1_info[0].attributes['admin'])
-        plt.plot([0,np.max([plt.gca().get_xlim()[1], plt.gca().get_ylim()[1]])],
-              [0,np.max([plt.gca().get_xlim()[1], plt.gca().get_ylim()[1]])], ls="--", c=".3")
-    #    plt.annotate(label, xy=(adm0_data, adm1_data), xytext=(-20, 20),
-    #        textcoords='offset points', ha='right', va='bottom')
-        plt.suptitle(adm1_info[0].attributes['admin'] + ': rp='\
-                     + format(pearsonr, '.2f') + ', rs='\
-                     + format(spearmanr, '.2f'), fontsize=18)
-        plt.xlabel('Reference GDP share')
-        plt.ylabel('Modelled GDP share')
-        plt.show()
-<<<<<<< HEAD
-    return pearsonr, spearmanr, rmse, rrmse
-    
-    
-=======
-    return pearsonr, spearmanr
-
-
->>>>>>> 032f3afb
-def read_bm_file(bm_path, filename):
-    """ Reads a single NASA BlackMarble GeoTiff and returns the data. Run all
-        required checks first.
-
-        PARAMETERS:
-            bm_path (str): absolute path where files are stored.
-            filename (str): filename of the file to be read.
-
-        RETURNS:
-            arr1 (array): Raw BM data
-            curr_file (gdal GeoTiff File): Additional info from which
-                coordinates can be calculated.
-    """
-    try:
-        LOGGER.debug('Trying to import the file %s.', os.path.join(bm_path, filename))
-        curr_file = gdal.Open(os.path.join(bm_path, filename))
-        band1 = curr_file.GetRasterBand(1)
-        arr1 = band1.ReadAsArray()
-        del band1
-        LOGGER.debug('Reading file completed: %s.', os.path.join(bm_path, filename))
-        return arr1, curr_file
-    except:
-        LOGGER.error('Failed: Importing %s', str(curr_file))
-        raise
-
-def get_bm(required_files=np.ones(np.count_nonzero(BM_FILENAMES),),\
-           **parameters):
-    """ Potential TODO: put cutting before zooming (faster), but with expanding
-    bbox in order to preserve additional pixels for interpolation..."""
-    """ Reads data from NASA GeoTiff files and cuts out the data along a chosen
-        bounding box. Call this after the functions
-        nightlight.required_nl_files and nightlight.check_nl_local_file_exists
-        have ensured which files are required and which ones exist and missing
-        files have been donwloaded.
-
-        PARAMETERS:
-            required_files (8x1 array): boolean values which designates which
-                BM files are required. Can be generated by the function
-                nightlight.check_required_nl_files
-        OPTIONAL PARAMTERS
-            cut_bbox (1x4 array-like): Bounding box (ESRI type) to be cut out.
-                the layout of the bounding box corresponds to the bounding box
-                of the ESRI shape files and is as follows:
-                [minimum longitude, minimum latitude, maximum longitude,
-                 maxmimum latitude]
-            country_adm0 (str): Country Code of the country of interest.
-            country_cut_mode (int): Defines how the country is cut out:
-                if 0: the country is only cut out with a bounding box
-                if 1: the country is cut out along it's borders
-                Default: = 1
-            bm_path (str): absolute path where files are stored.
-            resolution (int): the resolution in arcsec in which the data output
-                is created.
-            return_coords (boolean): Determines whether latitude and longitude
-                are delievered along with gpw data (1) or only bm_data is
-                returned (1) (Default: 0)
-
-        RETURNS:
-            nightlight_intensity (pandas SparseArray): BM data
-            lon (list): list with longitudinal infomation on the GPW data. Same
-                dimensionality as tile_temp (only returned if return_coords=1)
-            lat (list): list with latitudinal infomation on the GPW data. Same
-                dimensionality as tile_temp (only returned if return_coords=1)
-    """
-    bm_path = parameters.get('file_path', SYSTEM_DIR)
-    resolution = parameters.get('resolution', 30)
-    _match_target_res(resolution)
-    cut_bbox = parameters.get('cut_bbox')
-    country_adm0 = parameters.get('country_adm0')
-    if country_adm0 is None:
-        country_crop_mode = 0
-    else:
-        country_crop_mode = parameters.get('country_crop_mode', 1)
-    return_coords = parameters.get('return_coords', 0)
-    cut_bbox = _check_bbox_country_cut_mode(country_crop_mode,\
-                                                   cut_bbox, country_adm0)
-    nightlight_temp = None
-    file_count = 0
-    zoom_factor = 15/resolution  # Orignal resolution is 15 arc-seconds
-    for num_i, file_i in enumerate(BM_FILENAMES[::2]):
-        """ Due to concat, we have to anlyse the tiles in pairs otherwise the
-        data is concatenated in the wrong order"""
-        arr1 = [None] * 2 # Prepopulate list
-        for j in range(0,2):
-            #Loop which cycles through the two tiles in each "column"
-            if required_files[num_i*2+j] == 0:
-                continue
-            else:
-                file_count = file_count + 1
-                arr1[j], curr_file = read_bm_file(bm_path,\
-                                                  BM_FILENAMES[num_i*2+j])
-                if zoom_factor != 1:
-                    LOGGER.debug('Resizing image according to chosen '\
-                                + 'resolution')
-                    arr1[j] = pd.SparseDataFrame(nd.zoom(arr1[j], zoom_factor,\
-                                                 order = 1))
-                else:
-                    arr1[j] = pd.SparseDataFrame(arr1[j])
-                if not cut_bbox is None:
-                    arr1[j] = _bm_bbox_cutter\
-                        (arr1[j], (num_i*2)+j, cut_bbox, resolution)
-                if file_count == 1:
-                    # Now get the coordinates
-                    gt = curr_file.GetGeoTransform()
-                    RastSizeX, RastSizeY = curr_file.RasterXSize,\
-                        curr_file.RasterYSize
-                    minlon = gt[0]
-                    minlat = gt[3] + RastSizeX*gt[4] + RastSizeY*gt[5]
-                    maxlon = gt[0] + RastSizeX*gt[1] + RastSizeY*gt[2]
-                    maxlat = gt[3]
-                else:
-                    gt = curr_file.GetGeoTransform()
-                    # Now get the coordinates
-                    RastSizeX, RastSizeY = curr_file.RasterXSize,\
-                        curr_file.RasterYSize
-                    minlon = min(minlon, gt[0]) # Only add if they extend the current bbox
-                    minlat = min(minlat, gt[3] + RastSizeX*gt[4]\
-                                 + RastSizeY*gt[5])
-                    maxlon = max(maxlon, gt[0] + RastSizeX*gt[1]\
-                                 + RastSizeY*gt[2])
-                    maxlat = max(maxlat, gt[3])
-                del curr_file
-        if (arr1[0] is None) & (arr1[1] is None):
-            continue
-        elif (not arr1[0] is None) & (arr1[1] is None):
-            arr1 = arr1[0]
-        elif (arr1[0] is None) & (not arr1[1] is None):
-            arr1 = arr1[1]
-        elif (not arr1[0] is None) & (not arr1[1] is None):
-            arr1 = pd.concat(arr1, 0)
-        if nightlight_temp is None:
-            nightlight_temp = arr1
-        else:
-            nightlight_temp = pd.concat((nightlight_temp, arr1), 1)
-        del arr1
-    LOGGER.debug('Reducing to one dimension...')
-    nightlight_intensity = pd.SparseArray(nightlight_temp.values\
-                                          .reshape((-1,), order='F'),\
-                                          dtype='float')
-    del nightlight_temp
-    if return_coords == 1:
-        if cut_bbox is None:
-            temp_bbox = np.array((minlon, minlat,\
-                      maxlon,\
-                      maxlat))
-            lon, lat = _LitPop_box2coords(temp_bbox, resolution)
-        else:
-            lon, lat = _LitPop_box2coords(cut_bbox, resolution)
-    if return_coords == 1:
-        return nightlight_intensity, lon, lat
-    else:
-        try:
-            out_bbox = np.array((minlon, minlat, maxlon, maxlat))
-            return nightlight_intensity, out_bbox
-        except NameError:
-            return nightlight_intensity, None
-
-def _bm_bbox_cutter(bm_data, curr_file, bbox, resolution):
-    """ Crops the imported blackmarble data to the bounding box to reduce
-        memory foot print during import This is done for each of the eight
-        Blackmarble tiles seperately, therefore, the function needs to know
-        which file is currenlty being treated (curr_file).
-
-    Optional parameters:
-        bm_data (pandas SparseArray or array): Imported BM data in gridded
-            format
-        curr_file (integer): the file which is currenlty being imported (out
-            of all the eignt BM files) in zero indexing.
-        bbox (array 4x1): Bounding box to which the data should be cropped.
-        resolution (int): The resolution in arcsec with which the data is
-            being imported.
-
-    Returns:
-        bm_data (pandas SparseArray): Cropped BM data
-    """
-    start_time = time.time()
-    fixed_source_resolution = resolution
-    deg_per_pix = 1/(3600/fixed_source_resolution)
-    minlat, maxlat, minlon, maxlon = bbox[1], bbox[3], bbox[0], bbox[2]
-    minlat_tile, maxlat_tile, minlon_tile, maxlon_tile =\
-            (-90)+(curr_file//2 == curr_file/2)*(90),\
-            0+(curr_file//2 == curr_file/2)*90,\
-            (-180)+(curr_file//2)*90, (-90)+(curr_file//2)*90
-    if minlat > maxlat_tile or maxlat < minlat_tile\
-        or minlon > maxlon_tile or maxlon < minlon_tile:
-        LOGGER.warning('This tile does not contain any relevant data. \
-                       Skipping file.')
-        return
-    bbox_conv = np.array((minlon, minlat, maxlon, maxlat))
-    col_min, row_min, col_max, row_max = \
-        _LitPop_coords_in_glb_grid(bbox_conv, resolution)
-    minrow_tile, maxrow_tile, mincol_tile, maxcol_tile =\
-        (curr_file//2 != curr_file/2)*90*(3600/resolution),\
-        90*(3600/resolution)+(curr_file//2 != curr_file/2)*90\
-        *(3600/resolution),(curr_file//2)*90*(3600/resolution),\
-        (3600/resolution)*90+(curr_file//2)*90*(3600/resolution)
-    row_min = max(row_min, minrow_tile)-\
-                (curr_file//2 != curr_file/2)*(90)*(3600/resolution)
-    row_max = min(row_max, maxrow_tile)-\
-                (curr_file//2 != curr_file/2)*(90)*(3600/resolution)
-    col_min = max(col_min, mincol_tile)-(curr_file//2)*(90)*(3600/resolution)
-    col_max = min(col_max, maxcol_tile)-(curr_file//2)*(90)*(3600/resolution)
-
-    if isinstance(bm_data, pd.DataFrame):
-        bm_data = pd.SparseDataFrame\
-            (bm_data.loc[row_min:row_max, col_min:col_max].values)
-    else:
-        row_max = min(row_max+1,((maxlat_tile-minlat_tile)\
-                                 -(deg_per_pix/2))*(1/deg_per_pix))
-        col_max = min(col_max+1, ((maxlon_tile-minlon_tile)\
-                                  -(deg_per_pix/2))*(1/deg_per_pix))
-        bm_data = bm_data[row_min:row_max, col_min:col_max]
-    LOGGER.debug('Cutting the bounding box took ' + str(round(time.time()-start_time,\
-                                                       2)) + 's')
-    return bm_data
-
-def _get_box_blackmarble(cut_bbox, **args):
-    """ Reads data from NASA GeoTiff files and cuts out the data along a chosen
-        bounding box.
-        PARAMETERS:
-            cut_bbox (1x4 array-like): Bounding box (ESRI type) to be cut out.
-                the layout of the bounding box corresponds to the bounding box
-                of the ESRI shape files and is as follows:
-                [minimum longitude, minimum latitude, maximum longitude,
-                maxmimum latitude]
-        Optional parameters:
-            gpw_path (str): absolute path where files are stored. If the files
-                dont exist, they get saved there. Default: SYSTEM_DIR
-            resolution (int): the resolution in arcsec in which the data output
-                is created.
-            return_coords (boolean): Determines whether latitude and longitude
-                are delievered along with gpw data (1) or only bm_data is
-                returned (1) (Default: 0)
-
-        RETURNS:
-            nightlight_intensity (pandas SparseArray): BM data
-            lon (list): list with longitudinal infomation on the GPW data. Same
-                dimensionality as tile_temp (only returned if return_coords=1)
-            lat (list): list with latitudinal infomation on the GPW data. Same
-                dimensionality as tile_temp (only returned if return_coords=1)
-    """
-    resolution = args.get('resolution', 30)
-    return_coords = args.get('return_coords', 0)
-    bm_path = args.get('bm_path', SYSTEM_DIR)
-    # Determine required satellite files
-    req_sat_files = nightlight.check_required_nl_files\
-        (cut_bbox)
-    # Check existence of necessary files:
-    files_exist = nightlight.check_nl_local_file_exists\
-        (req_sat_files, bm_path, 2016)[0]
-        # XXX: Deliberately hard-coded year!
-        # Change once other years are implemented
-    # Download necessary files:
-    if not(np.array_equal(req_sat_files, files_exist)):
-        try:
-            LOGGER.debug('Attempting to download %s', str(int(sum(req_sat_files)-sum(files_exist))))
-            nightlight.download_nl_files(req_sat_files, files_exist,\
-                                         dwnl_path=bm_path, year=2016)
-        except:
-            LOGGER.error('Could not download missing satellite data files. \
-                     Operation aborted.')
-            raise
-    # Read corresponding files
-    LOGGER.debug('Reading and cropping neccessary BM files.')
-    nightlight_intensity = get_bm(req_sat_files, resolution=resolution,\
-                                  return_coords = 0, cut_bbox = cut_bbox,\
-                                  bm_path = bm_path)[0]
-    if return_coords == 1:
-        lon = tuple((cut_bbox[0], 1/(3600/resolution)))
-        lat = tuple((cut_bbox[1], 1/(3600/resolution)))
-        return nightlight_intensity, lon, lat
-    else: ### TODO: ensure function is efficient if no coords are returned
-        return nightlight_intensity
-<<<<<<< HEAD
-    
-def admin1_validation(country, methods, methods_num, **args):
-=======
-
-def admin1_validation(country, **args):
->>>>>>> 032f3afb
-        """ Get LitPop based exposre for one country or multiple countries
-    using values at reference year. If GDP or income
-    group not available for that year, consider the value of the closest
-    available year.
-
-    Parameters:
-        country (str): list of countries or single county as a
-            sting. Countries can either be country names ('France') or
-            country codes ('FRA'), even a mix is possible in the list.
-        methods_name (list of str), i.e.:
-            - ['LitPop' for LitPop,
-            - ['Lit', 'Pop'] for Lit and Pop,
-            - ['Lit3'] for cube of night lights (Lit3)            
-        methods_num (list of 2-vectors), same length as methods_name i.e.:
-            - [[1, 1]] for LitPop,
-            - [[1, 0], [0, 1]] for Lit and Pop,
-            - [[3, 0]] for cube of night lights (Lit3)
-    args: Keyword arguments. The following keywords are recognised:
-        res_km (float, optional): approx resolution in km. Default: 1km.
-        res_arcsec (float, optional): resolution in arc-sec. Overrides
-            res_km if both are delivered
-        check_plot (boolean, optional): choose if a plot is shown at the
-            end of the operation.
-    """
-        start_time = time.time()
-        res_km = args.get('res_km', 1)
-        res_arcsec = args.get('res_arcsec', [])
-        check_plot = args.get('ckeck_plot', True)
-        fin_mode = 'gdp'
-        reference_year = 2015
-        #        inherit_admin1_from_admin0 = args.get('inherit_admin1_from_admin0', 1)
-        if res_arcsec == []:
-            resolution = (res_km/DEF_RES_GPW_KM)*DEF_RES_GPW_ARCSEC
-        else:
-            resolution = res_arcsec
-        _match_target_res(resolution)
-        country_info = dict()
-        admin1_info = dict()
-        LOGGER.info('Preparing coordinates, bm, and gpw data at a resolution of %s arcsec.', str(resolution))
-        if isinstance(country, list): #multiple countries
-            LOGGER.error('No valid country chosen. Give country as string.')
-            raise TypeError
-        elif isinstance(country, str): #One country
-            country_list = list()
-            country_list.append(country)
-            country_new = _get_ISO3_from_name(country)
-            country_list[0] = country_new
-            cut_bbox = _get_country_shape(country_list[0], 1)[0]
-
-            country_info[country_list[0]], admin1_info[country_list[0]]\
-                = _get_country_info(country_list[0])
-        else:
-            LOGGER.error('Country parameter data type not recognised. '\
-                         + 'Operation aborted.')
-            raise TypeError
-        all_coords = _LitPop_box2coords(cut_bbox, resolution, 1)
-<<<<<<< HEAD
-        # Get LitPop, Lit and Pop       
-=======
-        # Get LitPop, Lit and Pop
-        LOGGER.info('Generating LitPop, Lit and Pop data at a resolution of %s arcsec.', str(resolution))
-
->>>>>>> 032f3afb
-        bm = _get_box_blackmarble(cut_bbox,\
-                                    resolution=resolution, return_coords=0)
-        gpw = gpw_import._get_box_gpw(cut_bbox=cut_bbox, resolution=resolution,\
-                                  return_coords=0, reference_year=reference_year)
-        bm_temp = np.ones(bm.shape)
-        bm_temp[bm.sp_index.indices] = (np.array(bm.sp_values, dtype='uint16')+1)
-        bm = pd.SparseArray(bm_temp, fill_value=1)
-        del bm_temp
-
-        shp_file = shapereader.natural_earth(resolution='10m',
-                                             category='cultural',
-                                             name='admin_0_countries')
-        shp_file = shapereader.Reader(shp_file)
-<<<<<<< HEAD
-        
-        for cntry_iso, cntry_val in country_info.items(): # get GDP value for country
-            _, gdp_val = gdp(cntry_iso, reference_year, shp_file)
-            cntry_val.append(gdp_val)
-        _get_gdp2asset_factor(country_info, reference_year, shp_file, default_val=1, fin_mode=fin_mode)
-=======
-
-        for cntry_iso, cntry_val in country_info.items():
-            if fin_mode == 'pc':
-                _, gdp_val = world_bank_wealth_account(cntry_iso, reference_year, no_land = True) # not actually GDP but Produced Capital "pc"
-            else:
-                _, gdp_val = gdp(cntry_iso, reference_year, shp_file)
-            cntry_val.append(gdp_val)
-        _get_gdp2asset_factor(country_info, reference_year, shp_file, default_val=1, fin_mode=fin_mode)
-        for curr_country in country_list:
-            curr_shp = _get_country_shape(curr_country, 0)
-            mask = _mask_from_shape(curr_shp, resolution=resolution,\
-                                    points2check=all_coords)
-            LitPop_curr = LitPop_data[mask.sp_index.indices]
-            Lit_curr = Lit_data[mask.sp_index.indices]
-            Pop_curr = Pop_data[mask.sp_index.indices]
-            Lit2Pop_curr = Lit2Pop_data[mask.sp_index.indices]
-            Lit2_curr = Lit2_data[mask.sp_index.indices]
-            Lit3_curr = Lit3_data[mask.sp_index.indices]
-            lon, lat = zip(*np.array(all_coords)[mask.sp_index.indices])
-            rho = np.zeros(12)
-
-            adm0 = dict()
-            adm1 = dict()
-            LOGGER.info('Lit:')
-            Lit_curr, rho[0:2], adm0['Lit'], adm1['Lit'] = _calc_admin1(curr_country,\
-                                       country_info[curr_country],
-                                       admin1_info[curr_country],\
-                                       Lit_curr, list(zip(lon, lat)),\
-                                       resolution, True, conserve_cntrytotal=0, check_plot=check_plot)
-            LOGGER.info('Lit2:')
-            Lit2_curr, rho[2:4], adm0['Lit2'], adm1['Lit2'] = _calc_admin1(curr_country,\
-                                       country_info[curr_country],
-                                       admin1_info[curr_country],\
-                                       Lit2_curr, list(zip(lon, lat)),\
-                                       resolution, True, conserve_cntrytotal=0, check_plot=check_plot)
-            LOGGER.info('Lit3:')
-            Lit3_curr, rho[4:6], adm0['Lit3'], adm1['Lit3'] = _calc_admin1(curr_country,\
-                                       country_info[curr_country],
-                                       admin1_info[curr_country],\
-                                       Lit3_curr, list(zip(lon, lat)),\
-                                       resolution, True, conserve_cntrytotal=0, check_plot=check_plot)
-            LOGGER.info('Pop:')
-            Pop_curr, rho[6:8], adm0['Pop'], adm1['Pop'] = _calc_admin1(curr_country,\
-                                       country_info[curr_country],
-                                       admin1_info[curr_country],\
-                                       Pop_curr, list(zip(lon, lat)),\
-                                       resolution, True, conserve_cntrytotal=0, check_plot=check_plot)
-
-            LOGGER.info('Lit2Pop:')
-            # LitPop_data, rho, temp_adm1['adm0_LitPop_share'], temp_adm1['adm1_LitPop_share']
-            Lit2Pop_curr, rho[8:10], adm0['Lit2Pop'], adm1['Lit2Pop'] = _calc_admin1(curr_country,\
-                                       country_info[curr_country],
-                                       admin1_info[curr_country],\
-                                       Lit2Pop_curr, list(zip(lon, lat)),\
-                                       resolution, True, conserve_cntrytotal=0, check_plot=check_plot)
-            LOGGER.info('LitPop:')
-            # LitPop_data, rho, temp_adm1['adm0_LitPop_share'], temp_adm1['adm1_LitPop_share']
-            LitPop_curr, rho[10:12], adm0['LitPop'], adm1['LitPop'] = _calc_admin1(curr_country,\
-                                       country_info[curr_country],
-                                       admin1_info[curr_country],\
-                                       LitPop_curr, list(zip(lon, lat)),\
-                                       resolution, True, conserve_cntrytotal=0, check_plot=check_plot)
->>>>>>> 032f3afb
-
-        curr_shp = _get_country_shape(country_list[0], 0)
-        mask = _mask_from_shape(curr_shp, resolution=resolution,\
-                                points2check=all_coords)
-        bm = bm[mask.sp_index.indices]
-        gpw = gpw[mask.sp_index.indices]
-        
-        lon, lat = zip(*np.array(all_coords)[mask.sp_index.indices])
-        LOGGER.debug('Preparing bm and gpw data for country took ' + str(round(time.time()-start_time,\
-                                                       2)) + 's')
-        LOGGER.debug('Caclulating admin1 masks...')
-        start_time = time.time()
-        masks_adm1 = dict()
-        for idx, adm1_shp in\
-                enumerate(admin1_info[country_list[0]]):
-                
-                masks_adm1[idx] = _mask_from_shape(adm1_shp._shape,\
-                         resolution=resolution,\
-                         points2check=list(zip(lon, lat)))
-
-        LOGGER.debug('Caclulating admin1 masks took ' + str(round(time.time()-start_time,\
-                                                       2)) + 's')
-        n=4
-        rho = np.zeros(len(methods)*n)
-        adm0 = dict()
-        adm1 = dict()
-        LOGGER.info('Loop through methods...')
-        for i in np.arange(0,len(methods)):
-            LOGGER.info(methods[i] + ':')
-            start_time = time.time()
-            _data = _LitPop_multiply_box(bm, gpw, x=methods_num[i][0], y=methods_num[i][1])
-            LOGGER.debug('Multiplying bm and gpw data for country took ' + str(round(time.time()-start_time,\
-                                                       2)) + 's')
-            _, rho[i*n:(i*n)+n], adm0[methods[i]], adm1[methods[i]] = _calc_admin1(country_list[0],\
-                                   country_info[country_list[0]],
-                                   admin1_info[country_list[0]],\
-                                   _data, list(zip(lon, lat)),\
-                                   resolution, True, conserve_cntrytotal=0, \
-                                   check_plot=check_plot, masks_adm1=masks_adm1, \
-                                   return_data=0)
-        return rho, adm0, adm1
+# -*- coding: utf-8 -*-
+"""
+This file is part of CLIMADA.
+
+Copyright (C) 2017 CLIMADA contributors listed in AUTHORS.
+
+CLIMADA is free software: you can redistribute it and/or modify it under the
+terms of the GNU Lesser General Public License as published by the Free
+Software Foundation, version 3.
+
+CLIMADA is distributed in the hope that it will be useful, but WITHOUT ANY
+WARRANTY; without even the implied warranty of MERCHANTABILITY or FITNESS FOR A
+PARTICULAR PURPOSE.  See the GNU Lesser General Public License for more details.
+
+You should have received a copy of the GNU Lesser General Public License along
+with CLIMADA. If not, see <https://www.gnu.org/licenses/>.
+"""
+import logging
+import time
+import os
+from sys import stdout
+import numpy as np
+import pandas as pd
+from pandas_datareader import wb
+from scipy import sparse
+from scipy import ndimage as nd
+from scipy import stats
+from cartopy.io import shapereader
+import geopandas as gpd
+import shapefile
+from matplotlib import pyplot as plt
+from iso3166 import countries as iso_cntry
+import gdal
+from pint import UnitRegistry
+
+from climada.entity.exposures import nightlight as nightlight
+from climada.entity.tag import Tag
+from climada.entity.exposures.base import Exposures, INDICATOR_IF
+from climada.entity.exposures import gpw_import
+from climada.util.finance import gdp, income_group, wealth2gdp, world_bank_wealth_account
+from climada.util.constants import SYSTEM_DIR
+
+logging.root.setLevel(logging.DEBUG)
+LOGGER = logging.getLogger(__name__)
+
+"""Define LitPop class."""
+
+"""__all__ = ['litpop']"""
+
+BM_FILENAMES = ['BlackMarble_2016_A1_geo_gray.tif', \
+                    'BlackMarble_2016_A2_geo_gray.tif', \
+                    'BlackMarble_2016_B1_geo_gray.tif', \
+                    'BlackMarble_2016_B2_geo_gray.tif', \
+                    'BlackMarble_2016_C1_geo_gray.tif', \
+                    'BlackMarble_2016_C2_geo_gray.tif', \
+                    'BlackMarble_2016_D1_geo_gray.tif', \
+                    'BlackMarble_2016_D2_geo_gray.tif']
+
+NASA_RESOLUTION_DEG = (15*UnitRegistry().arc_second).to(UnitRegistry().deg). \
+                       magnitude
+
+WORLD_BANK_INC_GRP = \
+"http://databank.worldbank.org/data/download/site-content/OGHIST.xls"
+""" Income group historical data from World bank."""
+
+DEF_RES_NASA_KM = 0.5
+""" Default approximate resolution for NASA's nightlights in km."""
+
+DEF_RES_GPW_KM = 1
+""" Default approximate resolution for the GPW dataset in km."""
+
+DEF_RES_NASA_ARCSEC = 15
+""" Default approximate resolution for NASA's nightlights in arcsec."""
+
+DEF_RES_GPW_ARCSEC = 30
+""" Default approximate resolution for the GPW dataset in arcsec."""
+
+DEF_HAZ_TYPE = 'TC'
+""" Default hazard type used in impact functions id. """
+
+class LitPop(Exposures):
+    """Defines exposures from nightlight intensity (NASA), Gridded Population
+        data (SEDAC), GDP (World Bank) and a conversion factor to calculate
+        asset value from GDP derived from the Global Wealth Databook by the
+        Credit Suisse Research Institute.
+        Calling sequence example:
+        ent = LitPop()
+        country_name = ['Switzerland', 'Austria']
+        ent.set_country(country_name)
+        ent.plot()
+    """
+
+    @property
+    def _constructor(self):
+        return LitPop
+
+    def clear(self):
+        """ Appending the base class clear attribute to also delete attributes
+            which are only used here.
+        """
+        Exposures.clear(self)
+        try:
+            del self.country_data
+        except AttributeError:
+            pass
+
+    def set_country(self, countries, **args):
+        """ Get LitPop based exposre for one country or multiple countries
+        using values at reference year. If GDP or income
+        group not available for that year, consider the value of the closest
+        available year.
+
+        Parameters:
+            countries (str or list): list of countries or single county as a
+                sting. Countries can either be country names ('France') or
+                country codes ('FRA'), even a mix is possible in the list.
+        args: Keyword arguments. The following keywords are recognised:
+            res_km (float, optional): approx resolution in km. Default: 1km.
+            res_arcsec (float, optional): resolution in arc-sec. Overrides
+                res_km if both are delivered
+            check_plot (boolean, optional): choose if a plot is shown at the
+                end of the operation.
+            fin_mode (str, optional): define what total country economic value
+                is to be used as an asset base and distributed to the grid:
+                - gdp: gross-domestic product (Source: World Bank)
+                - income_group: gdp multiplied by country's income group+1
+                - nfw: non-financial wealth (Source: Credit Suisse, of households only)
+                - tw: total wealth (Source: Credit Suisse, of households only)
+                - pc: produced capital (Source: World Bank), incl. manufactured or
+                    built assets such as machinery, equipment, and physical structures
+                    (pc is in constant 2014 USD)
+            admin1_calc (boolean): distribute admin1-level GDP if available? (default False)
+            conserve_cntrytotal (boolean): given admin1_calc, conserve national total asset value (default True)
+            reference_year (int)
+            adm1_scatter (boolean): produce scatter plot for admin1 validation?
+        """
+        #TODO: allow for user delivered path
+#        self.clear() # clear existing assets (reset)
+        start_time = time.time()
+        res_km = args.get('res_km', 1)
+        res_arcsec = args.get('res_arcsec', [])
+        fin_mode = args.get('fin_mode', 'income_group')
+        admin1_calc = args.get('admin1_calc', False)
+        adm1_scatter = args.get('adm1_scatter', False)
+        conserve_cntrytotal = args.get('conserve_cntrytotal', True)
+        reference_year = args.get('reference_year', 2016)
+#        inherit_admin1_from_admin0 = args.get('inherit_admin1_from_admin0', 1)
+        if res_arcsec == []:
+            resolution = (res_km/DEF_RES_GPW_KM)*DEF_RES_GPW_ARCSEC
+        else:
+            resolution = res_arcsec
+        _match_target_res(resolution)
+        check_plot = args.get('check_plot', 0)
+        country_info = dict()
+        admin1_info = dict()
+        if isinstance(countries, list): #multiple countries
+            list_len = len(countries)
+            country_list = countries
+            for i, country in enumerate(country_list[::-1]):
+                country_new = _get_ISO3_from_name(country)
+                country_list[list_len-1-i] =\
+                    country_new
+                if country_new is None:
+                    LOGGER.warning('The country %s could not be found.', country)
+                    LOGGER.warning('Country %s is removed from the list.', country)
+                    del country_list[list_len-1-i]
+                else:
+                    country_info[country_new], admin1_info[country_new] =\
+                        _get_country_info(country_new)
+                del country_new
+            if len(country_list) == 0:
+                LOGGER.error('No valid country chosen. Operation aborted.')
+                raise ValueError
+            else:
+                all_bbox = [_get_country_shape(countr, 1)[0]\
+                        for countr in country_list]
+                cut_bbox = _bbox_union(all_bbox)
+        elif isinstance(countries, str): #One country
+            country_list = list()
+            country_list.append(countries)
+            country_new = _get_ISO3_from_name(countries)
+            country_list[0] = country_new
+            if not _get_country_shape(country_list[0], 1) is None:
+                all_bbox = _get_country_shape(country_list[0], 1)[0]
+            else:
+                LOGGER.error('Country %s could not be found.', countries)
+                raise ValueError
+            cut_bbox = all_bbox
+            country_info[country_list[0]], admin1_info[country_list[0]]\
+                = _get_country_info(country_list[0])
+        else:
+            LOGGER.error('Country parameter data type not recognised. '\
+                         + 'Operation aborted.')
+            raise TypeError
+        all_coords = _LitPop_box2coords(cut_bbox, resolution, 1)
+        # Get LitPop
+        LOGGER.info('Generating LitPop data at a resolution of %s arcsec.', str(resolution))
+        LitPop_data = _get_LitPop_box(cut_bbox, resolution, 0, reference_year, [1, 1])
+        shp_file = shapereader.natural_earth(resolution='10m',
+                                             category='cultural',
+                                             name='admin_0_countries')
+        shp_file = shapereader.Reader(shp_file)
+
+        for cntry_iso, cntry_val in country_info.items():
+            if fin_mode == 'pc':
+                _, gdp_val = world_bank_wealth_account(cntry_iso, reference_year, no_land = True) # not actually GDP but Produced Capital "pc"
+            else:
+                _, gdp_val = gdp(cntry_iso, reference_year, shp_file)
+            cntry_val.append(gdp_val)
+        _get_gdp2asset_factor(country_info, reference_year, shp_file, default_val=1, fin_mode=fin_mode)
+
+        tag = Tag()
+        lp_cntry = list()
+        for curr_country in country_list:
+            curr_shp = _get_country_shape(curr_country, 0)
+            mask = _mask_from_shape(curr_shp, resolution=resolution,\
+                                    points2check=all_coords)
+            LitPop_curr = LitPop_data[mask.sp_index.indices]
+            lon, lat = zip(*np.array(all_coords)[mask.sp_index.indices])
+            if admin1_calc == 1:
+                LitPop_curr = _calc_admin1(curr_country,\
+                                           country_info[curr_country],
+                                           admin1_info[curr_country],\
+                                           LitPop_curr, list(zip(lon, lat)),\
+                                           resolution, adm1_scatter, \
+                                           conserve_cntrytotal=conserve_cntrytotal,\
+                                           check_plot=check_plot, masks_adm1=[], return_data=1)
+            else:
+                LitPop_curr = _calc_admin0(LitPop_curr,\
+                                   country_info[curr_country][3],\
+                                   country_info[curr_country][4])
+            lp_cntry.append(self._set_one_country(country_info[curr_country],\
+                LitPop_curr, lon, lat))
+            tag.description += ("LitPop based asset values for {} at " + \
+                str(int(resolution)) + " arcsec resolution. Financial mode: {}"\
+                + "\n").format(country_info[curr_country][1], fin_mode)
+
+        Exposures.__init__(self, gpd.GeoDataFrame(pd.concat(lp_cntry,
+                                                            ignore_index=True)))
+        self.ref_year = reference_year
+        self.tag = tag
+        self.value_unit = 'USD'
+
+        if check_plot == 1:
+            self.plot_log(admin1_plot=0)
+        LOGGER.info("Creating the LitPop exposure took "\
+                        + str(round(time.time() - start_time, 2)) +"s")
+        self.check()
+
+    @staticmethod
+    def _set_one_country(cntry_info, LitPop_data, lon, lat):
+        """ Model one country.
+
+        Parameters:
+            cntry_info (list): [cntry_id, cnytry_name, cntry_geometry,
+                ref_year, gdp, income_group]
+            LitPop_data (pandas SparseArray): LitPop data with the value
+                already distributed.
+            lon (array): longitudinal coordinates
+            lat (array): latudinal coordinates
+        """
+        lp = LitPop()
+        lp['value'] = LitPop_data.values
+        lp['latitude'] = lat
+        lp['longitude'] = lon
+        lp['region_id'] = np.ones(lp.value.shape, int) * int(iso_cntry.get(cntry_info[1]).numeric)
+        lp[INDICATOR_IF + DEF_HAZ_TYPE] = np.ones(lp.value.size, int)
+        return lp
+
+    def _append_additional_info(self, cntries_info):
+        """ Add country information in dictionary attribute country_data.
+
+        Parameters:
+            cntries_info (dict): country ISO3, name and shape
+        """
+        self.country_data = {'ISO3': [], 'name': [], 'shape': []}
+        for cntry_ISO3, cntry_info in cntries_info.items():
+            self.country_data['ISO3'].append(cntry_ISO3)
+            self.country_data['name'].append(cntry_info[1])
+            self.country_data['shape'].append(cntry_info[2])
+
+    def plot_log(self, admin1_plot=1):
+        """ Plots the LitPop data with the color scale reprenting the values
+            in a logarithmic scale.
+
+        Parameters:
+            admin1_plot (boolean): whether admin1 borders should be plotted.
+                Default=1
+        """
+        #TODO: plot subplots for the different countries instead of one global
+        #one. Countries can be identified by their region id, hence this
+        #can be implemented
+        import matplotlib.colors as colors
+        if not self.value.sum() == 0:
+            plt.figure()
+#            countr_shape = _get_country_shape(country_iso, 0)
+            countr_bbox = np.array((min(self.coord[:, 1]),\
+                                    min(self.coord[:, 0]),\
+                                    max(self.coord[:, 1]),\
+                                    max(self.coord[:, 0])))
+            plt.gca().set_xlim(countr_bbox[0]\
+                   -0.1*(countr_bbox[2]-countr_bbox[0]), countr_bbox[2]\
+                   +0.1*(countr_bbox[2]-countr_bbox[0]))
+            plt.gca().set_ylim(countr_bbox[1]\
+                   -0.1*(countr_bbox[3]-countr_bbox[1]), countr_bbox[3]\
+                   +0.1*(countr_bbox[3]-countr_bbox[1]))
+            plt.scatter(self.coord[:, 1], self.coord[:, 0],\
+                        c=self.value, marker=',', s=3,\
+                        norm=colors.LogNorm())
+            plt.title('Logarithmic scale LitPop value')
+            if hasattr(self, 'country_data') and\
+                    not self.country_data['shape'] == []:
+                for idx, shp in enumerate(self.country_data['shape']):
+                    _plot_shape_to_plot(shp)
+                    if admin1_plot == 1:
+                        _plot_admin1_shapes(self.country_data['ISO3'][idx],\
+                                            0.6)
+            plt.colorbar()
+            plt.show()
+
+def _get_LitPop_box(cut_bbox, resolution, return_coords=0, reference_year=2016, litpop_power=[1, 1]):
+    '''
+    PURPOSE:
+        A function which retrieves and calculates the LitPop data within a
+        certain bounding box for a given resolution.
+    INPUTS:
+        cut_bbox (1x4 array-like): Bounding box (ESRI type) of interest.
+            The layout of the bounding box corresponds to the bounding box of
+            the ESRI shape files and is as follows:
+            [minimum longitude, minimum latitude, maximum longitude,
+                 maxmimum latitude]
+        resolution (scalar): resolution in arc-seconds
+        reference_year (int): reference year, population available at:
+            2000, 2005, 2010, 2015 (default), 2020
+        litpop_power (list of two integers, default = [1, 1]) defining power with
+            which lit (bm) and pop (gpw) go into LitPop
+    OUTPUT (either one of these lines, depending on option return_coords):
+        LitPop_data (pandas SparseArray): A pandas SparseArray containing the
+            raw, unnormalised LitPop data.
+        OR
+        LitPop_data, lon, lat (tuple): if return_coords=1 a tuple in the
+            form (lon, lat) with the coordinates falling into the cut_bbox are
+            return along with the LitPop_data (see above).
+    '''
+
+    bm = _get_box_blackmarble(cut_bbox,\
+                                    resolution=resolution, return_coords=0)
+    gpw = gpw_import._get_box_gpw(cut_bbox=cut_bbox, resolution=resolution,\
+                                  return_coords=0, reference_year=reference_year)
+    bm_temp = np.ones(bm.shape)
+    bm_temp[bm.sp_index.indices] = (np.array(bm.sp_values, dtype='uint16')+1)
+    bm = pd.SparseArray(bm_temp, fill_value=1)
+    del bm_temp
+
+    LitPop_data = _LitPop_multiply_box(bm, gpw, x=litpop_power[0], y=litpop_power[1])
+
+    if return_coords == 1:
+        lon, lat = _LitPop_box2coords(cut_bbox, resolution, 0)
+        return LitPop_data, lon, lat
+    else:
+        return LitPop_data
+def _LitPop_multiply_box(bm, gpw, x=1, y=1):
+    '''
+    PURPOSE:
+        Multiplication of lit (bm^x) and pop (gpw^y) to get LitPop.
+        Both factors can be included once or to the power of x / y to
+        increase their weight.
+    '''
+    LitPop_data = pd.SparseArray(np.multiply(bm.values**x, \
+                                            gpw.values**y),\
+                                            fill_value=0)
+    return LitPop_data
+
+def _LitPop_box2coords(box, resolution, point_format=0):
+    '''
+    PURPOSE:
+        A function which calculates coordinates arrays explicitly from a
+        bounding box for a given resolution
+    INPUTS:
+        box (1x4 array-like): Bounding box (ESRI type) of coordinates to be
+            delivered.
+            the layout of the bounding box corresponds to the bounding box of
+            the ESRI shape files and is as follows:
+            [minimum longitude, minimum latitude, maximum longitude,
+                 maxmimum latitude]
+        resolution (scalar): resolution in arc-seconds
+    OUTPUT (either one of these lines, depending on point_format):
+        lon, lat (tuple of arrays): if point_format =0 (default) is selected
+            a separate array for the longitude and latitude of each pixel in
+            the bounding box is returned.
+        coordiates (array): if point_format =1 is selected a tuple entry of
+            the form (lon, lat) for each point is returned.
+    '''
+    deg_per_pix = 1/(3600/resolution)
+    min_col, min_row, max_col, max_row =\
+        _LitPop_coords_in_glb_grid(box, resolution)
+    lon = np.array(np.transpose([np.ones((max_row-min_row+1,))\
+                                 *((-180+(deg_per_pix/2))+l_i*deg_per_pix)\
+                                 for l_i in range(min_col, (max_col+1))]))
+    lon = lon.flatten(order='F')
+    lat = np.array(np.transpose([((90-(deg_per_pix/2))-(l_j*deg_per_pix))\
+                         for l_j in range(min_row, (max_row+1))]\
+                        *np.ones((max_col-min_col+1, (max_row-min_row+1)))))
+    lat = lat.flatten(order='F')
+    if point_format == 1:
+        return list([(lon, lat) for lon, lat in zip(lon, lat)])
+    else:
+        return lon, lat
+
+def _LitPop_coords_in_glb_grid(box, resolution):
+    '''
+    PURPOSE:
+        Function which calculates the coordinates from geographic to
+    a cartesian coordinate system, where the NE-most point is 0,0.
+    INPUTS:
+        box (1x4 array-like): Bounding box (ESRI type) of coordinates to be
+            delivered.
+            the layout of the bounding box corresponds to the bounding box of
+            the ESRI shape files and is as follows:
+            [minimum longitude, minimum latitude, maximum longitude,
+                 maxmimum latitude]
+        resolution (scalar): resolution in arc-seconds
+    OUTPUTS:
+        mincol, minrow, maxcol, maxrow (array): row and col numbers which
+            define the box in the cartesian coordinate system.
+    '''
+    minlon, minlat, maxlon, maxlat = box
+    deg_per_pix = 1/(3600/resolution)
+    minlon, maxlon = minlon-(-180), maxlon-(-180)
+    minlat, maxlat = -(minlat-(90)), -(maxlat-(90))
+    lon_dist = np.ceil(abs(maxlon-minlon)/deg_per_pix)
+    lat_dist = np.ceil(abs(maxlat-minlat)/deg_per_pix)
+    mincol = int(max(minlon//deg_per_pix, 0))
+    maxcol = int(max(mincol + lon_dist-1, mincol))
+    minrow = int(max(maxlat//deg_per_pix, 0))
+    maxrow = int(max(minrow + lat_dist-1, minrow))
+    return np.array((mincol, minrow, maxcol, maxrow))
+
+def _LitPop_convert_coords(box, resolution):
+    '''
+    PURPOSE:
+        A function which fits coordinates to global LitPop grid. Main purpose
+        is to keep track of coordinates cut in reading BM and GPW without
+        having to store pixel-based coordinates.
+    INPUTS:
+        box (1x4 array-like): Bounding box (ESRI type) of coordinates to be
+            delivered. the layout of the bounding box corresponds to the
+            bounding box of the ESRI shape files and is as follows:
+                [minimum longitude, minimum latitude, maximum longitude,
+                 maxmimum latitude]
+        resolution (scalar): resolution in arc-seconds
+    OUTPUT:
+        box (1x4 array-like): bounding box with coordinates adjusted to global
+            LitPop grid.
+    '''
+    minlon, maxlon = box[0], box[2]
+    minlat, maxlat = box[1], box[3]
+    deg_per_pix = 1/(3600/resolution)
+    min_col, max_col = int(max(minlon//deg_per_pix, -180*(1/deg_per_pix))),\
+        int(min(maxlon//deg_per_pix, (180-(deg_per_pix/2))*(1/deg_per_pix)))
+    min_row, max_row = int(max(minlat//deg_per_pix, -90*(1/deg_per_pix))),\
+        int(min(maxlat//deg_per_pix, (90-(deg_per_pix/2))*(1/deg_per_pix)))
+    box = np.array((min_col*deg_per_pix+(deg_per_pix/2), min_row*deg_per_pix\
+                    +(deg_per_pix/2), max_col*deg_per_pix\
+                    +(deg_per_pix/2), max_row*deg_per_pix+(deg_per_pix/2)))
+    return box
+
+def _get_country_shape(country_iso, only_geo=0):
+    """ Retrieves the shape file or coordinate information of a country.
+
+    Parameters:
+        country_iso (str): country code of country to get
+        only_geo (boolean): Determines the output mode (default =0):
+            if =0: returns the entire shape file of the country
+            if =1: returns a tuple of values: bbox, lat, lon (see below)
+
+    Returns:
+        if only_geo = 0 (default):
+            The shape of type shapefile._Shape
+        if only_geo = 1
+            bbox, lat, lon (tuple of size 3)
+                bbox is a 1x4 vector of the bounding box of the country (array)
+                lat is a mx1 vector of the latitudinal values of the vertices
+                    of the shape (array)
+                lon is a mx1 vector of the longitudinal values of the vertices
+                    of the shape (array)
+    """
+    country_iso = country_iso.casefold()
+    shp = shapereader.natural_earth(resolution='10m',
+                                    category='cultural',
+                                    name='admin_0_countries')
+    shp = shapefile.Reader(shp)
+    if len(country_iso) == 3:
+        for field_num, field in enumerate(shp.fields[1::]):   # Skip first (index zero) field, because it is DeletionFlag
+            if field[0] == 'ADM0_A3':
+                break
+    else:
+        for field_num, field in enumerate(shp.fields[1::]):   # Skip first (index zero) field, because it is DeletionFlag
+            if field[0] == 'ADMIN':
+                break
+    del field
+    for rec_i, rec in enumerate(shp.records()):
+        if rec[field_num].casefold() == country_iso:
+            if only_geo != 1:
+                return shp.shapes()[rec_i]
+            else:
+                bbox = shp.shapes()[rec_i].bbox
+                points = shp.shapes()[rec_i].points
+                lat = np.array([x[1] for x in points])
+                lon = np.array([x[0] for x in points])
+                return bbox, lat, lon
+
+def _match_target_res(target_res='NA'):
+    """ Checks whether the resolution is compatible with the "legacy"
+        resolutions used in Matlab Climada and produces a warning message
+        if not.
+
+        Parameters:
+            target_res (scalar): Resolution in arc seconds.
+    """
+    res_list = [30, 60, 120, 300, 600, 3600]
+    out_res = min(res_list, key=lambda x: abs(x-target_res))
+    if out_res != target_res:
+        LOGGER.warning('Not one of the legacy resoultions selected. '\
+                    + 'In case of problems, consider adjusting it to '\
+                    + '%s arc-sec.', out_res)
+
+def _shape_cutter(shape, **opt_args):
+    """ Checks whether given coordinates are within a shape or not. Can also
+        check if a shape possesses enclaves and cuts them out accordingly.
+        If no coordinates are supplied, all coordinates in the bounding box
+        of the shape under the given resolution are checked.
+
+    Parameters:
+        shape (_shape): shape file to check
+    Optional:
+        opt_args (keyword arguments):
+            resolution (scalar): resolution of the points to be checked in
+                arcsec. Required if the points need to be created first.
+                Defautl = 30.
+            check_enclaves (boolean): If activated, enclaves get detected and
+                cut out from shapes. Default = 1.
+            check_plot (boolean): If activated, a plot with the shap and the
+                mask is shown. Default = 0.
+            shape_format (str, tuple): colour of the shape if it is plotted.
+                Takes any colour format which is recognised by matplotlib.
+            enclave_format (str, tuple): colour of the enclaves if it they are
+                plotted. Takes any colour format which is recognised by
+                matplotlib.
+            return_mask (boolean): If activated, the mask is also returned
+            points2check (list): a list of points in tuple formaat (lon, lat)
+                for which should be checked whether they are inside the shape.
+                if no points are delivered, the points are created for the
+                bounding box of the shape.
+            point_format (boolean): If activated the points get returned as
+                a list in tuple format (lon, lat), otherwise, lon and lat
+                get returned separately.
+
+    Returns (depending on the chosen options):
+        lon (list): list of longitudinal coordinate data of points inside shape
+            (returned if points_format = 0)
+        lat (list): list of latitudianl coordinate data of points inside shape
+            (returned if points_format = 0)
+        incl_coords (list): list of tuples of formate (lon, lat) of points
+            inside shape (returned if points_format=1)
+        enclave_paths (list): list of detected enclave paths
+        mask (pandas SparseArray): SparseArray which =1 where is point is
+            inside shape and zero otherwise. (only returned if return_mask=1)
+        if only_geo = 0 (default):
+            The shape of type shapefile._Shape
+        if only_geo = 1
+            bbox, lat, lon (tuple of size 3)
+                bbox is a 1x4 vector of the bounding box of the country (array)
+                lat is a mx1 vector of the latitudinal values of the vertices
+                    of the shape (array)
+                lon is a mx1 vector of the longitudinal values of the vertices
+                    of the shape (array)
+    """
+    from matplotlib import path
+    curr_time = time.time()
+    resolution = opt_args.get('resolution', 30)
+    check_enclaves = opt_args.get('check_enclaves', 1)
+    check_plot = opt_args.get('check_plot', 0)
+    return_mask = opt_args.get('return_mask', 1)
+    if check_plot == 1:
+        shape_format = opt_args.get('shape_format', str(0.3))
+        enclave_format = opt_args.get('enclave_format', shape_format)
+    points2check = opt_args.get('points2check', [])
+    point_format = opt_args.get('point_format', 1)
+    if (not hasattr(shape, 'points')) or (not hasattr(shape, 'parts')):
+        LOGGER.error('Not a valid shape. Please make sure, the shapefile is \
+                     of type from package "shapefile".')
+    sub_shapes = len(shape.parts)
+    all_coords_shape = [(x, y) for x, y in shape.points]
+    LOGGER.debug('Extracting subshapes and detecting enclaves...')
+    sub_shape_path = []
+    enclave_paths = []
+    add2enclave = 0
+    if sub_shapes > 1:
+        for i in range(0, sub_shapes):
+            if i == (sub_shapes-1):
+                end_idx = len(shape.points)-1
+            else:
+                end_idx = shape.parts[i+1]-1
+            if (i > 0) & (check_enclaves == 1):
+                temp_path = path.Path(all_coords_shape[shape.parts[i]:end_idx])
+                for k in range(0, len(sub_shape_path)):
+                    if sub_shape_path[k].contains_point(temp_path.vertices[0]): #Only check if the first three vertices of the new shape is in any of the old shapes for speed
+                        if len(temp_path.vertices) > 2:
+                            if sub_shape_path[k].contains_point\
+                                (temp_path.vertices[1])\
+                                & sub_shape_path[k].contains_point\
+                                (temp_path.vertices[2]):
+                                add2enclave = 1
+                                break
+                if add2enclave == 1:
+                    enclave_paths.append(temp_path)
+                    temp_path = []
+                    add2enclave = 0
+                else:
+                    sub_shape_path.append(temp_path)
+                    temp_path = []
+            else:
+                sub_shape_path.append(path.Path(all_coords_shape\
+                                            [shape.parts[i]:end_idx]))
+        if check_enclaves == 1:
+            LOGGER.debug('Detected subshapes: %s, of which subshapes: %s',\
+                         str(sub_shapes), str(len(enclave_paths)))
+        else:
+            LOGGER.debug('Detected subshapes: %s. Enclave checking disabled',\
+                         + str(sub_shapes))
+    else:
+        sub_shape_path.append(path.Path(all_coords_shape))
+    del all_coords_shape
+    incl_coords = []
+    for j in range(0, len(sub_shape_path)):
+        """stdout.write("\rChecking points in subshape " + str(j+1)\
+             + " of " +str(len(sub_shape_path))\
+             + ". Note: The first few subshapes are usually the largest"\
+             + " and hence slowest.")
+        stdout.flush()"""
+        add_points = _mask_from_path(sub_shape_path[j], resolution)
+        if not add_points is None:
+            [incl_coords.append(point) for point in add_points]
+        del add_points
+    stdout.write('\n')
+    if (check_enclaves == 1) & (len(enclave_paths) > 0):
+        excl_coords = []
+        LOGGER.debug('Removing enclaves...')
+        for m in range(0, len(enclave_paths)):
+            temp_excl_points = _mask_from_path(enclave_paths[m], resolution)
+            if not temp_excl_points is None:
+                [excl_coords.append(point) for point in temp_excl_points]
+            del temp_excl_points
+        excl_coords = set(tuple(row) for row in excl_coords)
+        incl_coords = [point for point in incl_coords if point not\
+                       in excl_coords]
+    LOGGER.debug('Successfully isolated coordinates from shape')
+    total_bbox = np.array((min([x[0] for x in shape.points]),\
+      min([x[1] for x in shape.points]), max(x[0] for x in shape.points),\
+      max(x[1] for x in shape.points)))
+    if points2check == []:
+        all_coords = _LitPop_box2coords(total_bbox, resolution, 1)
+    else:
+        all_coords = points2check
+        del points2check
+    incl_coords = set(incl_coords)
+    mask = sparse.lil.lil_matrix(np.zeros((len(all_coords),)))
+    for k_1 in range(0, len(all_coords)):
+        if all_coords[k_1] in incl_coords:
+            mask[0, k_1] = 1
+    mask = pd.SparseArray(mask.toarray().reshape((-1,), order='F'),\
+                          fill_value=0)
+    lon, lat = zip(*[all_coords[val] for idx, val\
+                     in enumerate(mask.sp_index.indices)])
+    if check_plot == 1:
+        plt.scatter(lon, lat, cmap='plasma', marker=',')
+        _plot_shape_to_plot(shape, shape_format)
+        if (check_enclaves == 1) & (len(enclave_paths) > 0):
+            _plot_paths_to_plot(enclave_paths, enclave_format)
+    if point_format == 1:
+        if return_mask == 1:
+            LOGGER.debug('Cutting the shape took %s s',\
+                         str(round(time.time()-curr_time, 2)))
+            return zip(lon, lat), enclave_paths, mask
+        else:
+            LOGGER.debug('Cutting the shape took %s s',\
+                         str(round(time.time()-curr_time, 2)))
+            return incl_coords, enclave_paths
+    else:
+        LOGGER.debug('Cutting the shape took %s s',\
+                     str(round(time.time()-curr_time, 2)))
+        if return_mask == 1:
+            return lon, lat, enclave_paths, mask
+        else:
+            lat = [x[1] for x in incl_coords]
+            lon = [x[0] for x in incl_coords]
+            return lon, lat, enclave_paths
+
+def _mask_from_path(Path, resolution=30, return_points=1, return_mask=0):
+    curr_bbox = np.array((min([x[0] for x in Path.vertices]), min([x[1] for x\
+                          in Path.vertices]), max([x[0] for x in\
+                          Path.vertices]), max([x[1] for x in Path.vertices])))
+    curr_points2check = _LitPop_box2coords(curr_bbox, resolution, 1)
+    del curr_bbox
+    if curr_points2check == []:
+        return None
+    temp_mask = pd.SparseArray(Path.contains_points(curr_points2check),\
+                               fill_value=0)
+    points_in = [curr_points2check[val] for idx, val\
+                 in enumerate(temp_mask.sp_index.indices)]
+    if return_points == 1:
+        if return_mask == 1:
+            return points_in, temp_mask
+        else:
+            return points_in
+    else:
+        lon, lat = [x[0] for x in points_in], [x[1] for x in points_in]
+        if return_mask == 1:
+            return lon, lat, temp_mask
+        else:
+            return lon, lat
+
+def _mask_from_shape(check_shape, **opt_args):
+    """ creates a mask from a shape assigning value 1 to points inside and 0
+        otherwise.
+
+    Parameters:
+        check_shape (_Shape): shape file to check
+    Optional:
+        opt_args (keyword arguments):
+            resolution (scalar): resolution of the points to be checked in
+                arcsec. Required if the points need to be created first.
+                Defautl = 30.
+            check_enclaves (boolean): If activated, enclaves get detected and
+                cut out from shapes. Default = 1.
+            check_plot (boolean): If activated, a plot with the shap and the
+                mask is shown. Default = 0.
+            shape_format (str, tuple): colour of the shape if it is plotted.
+                Takes any colour format which is recognised by matplotlib.
+            enclave_format (str, tuple): colour of the enclaves if it they are
+                plotted. Takes any colour format which is recognised by
+                matplotlib.
+            return_mask (boolean): If activated, the mask is also returned
+            points2check (list): a list of points in tuple formaat (lon, lat)
+                for which should be checked whether they are inside the shape.
+                if no points are delivered, the points are created for the
+                bounding box of the shape.
+            point_format (boolean): If activated the points get returned as
+                a list in tuple format (lon, lat), otherwise, lon and lat
+                get returned separately.
+
+    Returns (depending on the chosen options):
+        lon (list): list of longitudinal coordinate data of points inside shape
+            (returned if points_format = 0)
+        lat (list): list of latitudianl coordinate data of points inside shape
+            (returned if points_format = 0)
+        incl_coords (list): list of tuples of formate (lon, lat) of points
+            inside shape (returned if points_format=1)
+        enclave_paths (list): list of detected enclave paths
+        mask (pandas SparseArray): SparseArray which =1 where is point is
+            inside shape and zero otherwise. (only returned if return_mask=1)
+        if only_geo = 0 (default):
+            The shape of type shapefile._Shape
+        if only_geo = 1
+            bbox, lat, lon (tuple of size 3)
+                bbox is a 1x4 vector of the bounding box of the country (array)
+                lat is a mx1 vector of the latitudinal values of the vertices
+                    of the shape (array)
+                lon is a mx1 vector of the longitudinal values of the vertices
+                    of the shape (array)
+    """
+    from matplotlib import path
+    resolution = opt_args.get('resolution', 30)
+    check_enclaves = opt_args.get('check_enclaves', 1)
+    points2check = opt_args.get('points2check', [])
+    if (not hasattr(check_shape, 'points')) or\
+                            (not hasattr(check_shape, 'parts')):
+        LOGGER.error('Not a valid shape. Please make sure, the shapefile is \
+                     of type from package "shapefile".')
+    sub_shapes = len(check_shape.parts)
+    all_coords_shape = [(x, y) for x, y in check_shape.points]
+    LOGGER.debug('Extracting subshapes and detecting enclaves...')
+    sub_shape_path = []
+    enclave_paths = []
+    add2enclave = 0
+    if sub_shapes > 1:
+
+        for i in range(0, sub_shapes):
+            if i == (sub_shapes-1):
+                end_idx = len(check_shape.points)-1
+            else:
+                end_idx = check_shape.parts[i+1]-1
+            if (i > 0) & (check_enclaves == 1):
+                temp_path = path.Path(all_coords_shape\
+                                      [check_shape.parts[i]:end_idx])
+                for k in range(0, len(sub_shape_path)):
+                    if sub_shape_path[k].contains_point(temp_path.vertices[0]): #Only check if the first three vertices of the new shape is in any of the old shapes for speed
+                        if len(temp_path.vertices) > 2:
+                            if sub_shape_path[k].contains_point\
+                                (temp_path.vertices[1])\
+                                & sub_shape_path[k].contains_point\
+                                (temp_path.vertices[2]):
+                                add2enclave = 1
+                                break
+                if add2enclave == 1:
+                    enclave_paths.append(temp_path)
+                    temp_path = []
+                    add2enclave = 0
+                else:
+                    sub_shape_path.append(temp_path)
+                    temp_path = []
+            else:
+                sub_shape_path.append(path.Path(all_coords_shape\
+                                      [check_shape.parts[i]:end_idx]))
+        if check_enclaves == 1:
+            LOGGER.debug('Detected subshapes: %s', str(sub_shapes))
+            LOGGER.debug('of which detected enclaves: %s', str(len(enclave_paths)))
+        else:
+            LOGGER.info('Detected subshapes: ' + str(sub_shapes)\
+                      + '. Enclave checking disabled.')
+    else:
+        sub_shape_path.append(path.Path(all_coords_shape))
+    del all_coords_shape
+    incl_coords = []
+    for j in range(0, len(sub_shape_path)):
+        """stdout.write("\rChecking points in subshape " + str(j+1)\
+             + " of " +str(len(sub_shape_path))\
+             + ". Note: The first few subshapes are usually the largest"\
+             + " and hence slowest.")
+        stdout.flush()"""
+        add_points = _mask_from_path(sub_shape_path[j], resolution)
+        if not add_points is None:
+            [incl_coords.append(point) for point in add_points]
+        del add_points
+    # stdout.write('\n')
+    if (check_enclaves == 1) & (len(enclave_paths) > 0):
+        excl_coords = []
+        LOGGER.debug('Removing enclaves...')
+        for m in range(0, len(enclave_paths)):
+            temp_excl_points = _mask_from_path(enclave_paths[m], resolution)
+            if not temp_excl_points is None:
+                [excl_coords.append(point) for point in temp_excl_points]
+            del temp_excl_points
+        excl_coords = set(tuple(row) for row in excl_coords)
+        incl_coords = [point for point in incl_coords if point not in\
+                       excl_coords]
+    LOGGER.debug('Successfully isolated coordinates from shape')
+    total_bbox = np.array((min([x[0] for x in check_shape.points]),\
+      min([x[1] for x in check_shape.points]), max(x[0] for x\
+             in check_shape.points), max(x[1] for x in check_shape.points)))
+    if points2check == []:
+        all_coords = _LitPop_box2coords(total_bbox, resolution, 1)
+    else:
+        all_coords = points2check
+        del points2check
+    incl_coords = set(incl_coords)
+    mask = sparse.lil.lil_matrix(np.zeros((len(all_coords),)))
+    for k_1 in range(0, len(all_coords)):
+        if all_coords[k_1] in incl_coords:
+            mask[0, k_1] = 1
+    mask = pd.SparseArray(mask.toarray().reshape((-1,), order='F'),\
+                          fill_value=0, dtype='bool_')
+#    plt.figure()
+#    l1, l2 = zip(*[x for n, x in enumerate(all_coords) if mask.values[n]==1])
+#    plt.scatter(l1, l2)
+#    _plot_shape_to_plot(check_shape)
+    return mask
+
+def _get_country_info(ISO3):
+    """ Get country ISO alpha_3, country id (defined as country appearance
+    order in natural earth shape file) and country's geometry.
+
+    Parameters:
+        countries (list or dict): list of country names (admin0) or dict
+            with key = admin0 name and value = [admin1 names]
+        shp_file (cartopy.io.shapereader.Reader): shape file
+
+    Returns:
+        cntry_info (dict): key = ISO alpha_3 country, value = [country id,
+            country name, country geometry]
+
+    Retrieves the shape file or coordinate information of a country.
+
+    Parameters:
+        country_iso (str): country code of country to get
+        only_geo (boolean): Determines the output mode (default =0):
+            if =0: returns the entire shape file of the country
+            if =1: returns a tuple of values: bbox, lat, lon (see below)
+
+    Returns:
+        if only_geo = 0 (default):
+            The shape of type shapefile._Shape
+        if only_geo = 1
+            bbox, lat, lon (tuple of size 3)
+                bbox is a 1x4 vector of the bounding box of the country (array)
+                lat is a mx1 vector of the latitudinal values of the vertices of the shape (array)
+                lon is a mx1 vector of the longitudinal values of the vertices of the shape (array)
+    """
+    #TODO: also allow country name
+    shp = shapereader.natural_earth(resolution='10m',
+                                    category='cultural',
+                                    name='admin_0_countries')
+    shp = shapefile.Reader(shp)
+    for field_num, field in enumerate(shp.fields[1::]):   # Skip first (index zero) field, because it is DeletionFlag
+        if field[0] == 'ADM0_A3':
+            break
+    del field
+    for field_num2, field in enumerate(shp.fields[1::]):   # Skip first (index zero) field, because it is DeletionFlag
+        if field[0] == 'ADMIN':
+            break
+    del field
+    for rec_i, rec in enumerate(shp.records()):
+        if rec[field_num] == ISO3:
+            country_shp = shp.shapes()[rec_i]
+            country_name = rec[field_num2]
+            break
+
+    num_codes = [iso3 for iso3 in wb.country_codes if len(iso3) == 3]
+
+    admin1_file = shapereader.natural_earth(resolution='10m',
+                                            category='cultural',
+                                            name='admin_1_states_provinces')
+    admin1_recs = shapereader.Reader(admin1_file)
+    admin1_recs = list(admin1_recs.records())
+    country_admin1 = list()
+    for rec in admin1_recs:
+        if rec.attributes['adm0_a3'] == ISO3:
+            country_admin1.append(rec)
+    try:
+        iso_num = num_codes.index(ISO3)
+    except ValueError:
+        iso_num = len(num_codes)
+    cntry_info = [iso_num, country_name, country_shp]
+
+    return cntry_info, country_admin1
+
+def _bbox_union(bbox_in):
+    bbox = np.zeros((4,))
+    bbox[0] = min([val[0] for val in bbox_in])
+    bbox[1] = min([val[1] for val in bbox_in])
+    bbox[2] = max([val[2] for val in bbox_in])
+    bbox[3] = max([val[3] for val in bbox_in])
+    return bbox
+
+def _get_ISO3_from_name(country_name):
+    """ Find the ISO3 name corresponding to a country name. Can also be used
+        to check if an ISO3 exists.
+
+    Parameters:
+        country_name (str): the country name to be checked.
+
+    Returns:
+        ISO3 (str): if the country name / ISO3 was found OR None (NoneType)
+            otherwise
+    """
+    country_name = country_name.casefold()
+    shp = shapereader.natural_earth(resolution='10m',
+                                    category='cultural',
+                                    name='admin_0_countries')
+    shp = shapefile.Reader(shp)
+    for field_num, field in enumerate(shp.fields[1::]):   # Skip first (index zero) field, because it is DeletionFlag
+        if field[0] == 'ADM0_A3':
+            field_adm = field_num
+            if 'field_name' in locals():
+                break
+        elif field[0] == 'ADMIN':
+            field_name = field_num
+            if 'field_adm' in locals():
+                break
+    del field
+    for rec in shp.records():
+        if len(country_name) == 3:
+            if rec[field_adm].casefold() == country_name:
+                return rec[field_adm]
+        else:
+            if rec[field_name].casefold() == country_name:
+                return rec[field_adm]
+
+def _get_gdp2asset_factor(cntry_info, ref_year, shp_file, default_val=1, fin_mode='income_group'):
+    """ Append factor to convert GDP to physcial asset values according to
+        the Global Wealth Databook by the Credit Suisse Research Institute.
+        Requires a pickled file containg a dictionary with the three letter
+        country code as the key. The values are lists, each containg the
+        country's name the factor for non-financial assets and the factor
+        for financial assets (in this order).
+
+    Parameters:
+        cntry_info (dict): key = ISO alpha_3 country, value = [country id,
+            country name, country geometry]
+        ref_year (int): reference year
+        default_val (scalar): Fallback factor value if they are not available
+            for a country. Set to 1 by default (i.e. asset value corresponds
+            to GDP).
+        fin_mode (str): define what total country economic value
+                is to be used as an asset base and distributed to the grid:
+                - gdp: gross-domestic product
+                - income_group: gdp multiplied by country's income group+1
+                - nfw: non-financial wealth (of households only)
+                - tw: total wealth (of households only)
+                - pc: produced capital
+    """
+    if fin_mode == 'income_group':
+        for cntry_iso, cntry_val in cntry_info.items():
+            _, inc_grp = income_group(cntry_iso, ref_year, shp_file)
+            cntry_val.append(inc_grp+1)
+    elif fin_mode in ['gdp', 'pc']:
+        for cntry_iso, cntry_val in cntry_info.items():
+            cntry_val.append(1)
+    elif fin_mode == 'nfw' or fin_mode == 'tw':
+        for cntry_iso, cntry_val in cntry_info.items():
+            _, wealth2GDP_factor = wealth2gdp(cntry_iso, fin_mode == 'nfw', ref_year)
+            if np.isnan(wealth2GDP_factor):
+                LOGGER.warning("Missing factor for country %s.", cntry_iso)
+                LOGGER.warning("Factor to convert GDP to assets will be set to 1 "\
+                        + "(total asset value corresponds to GDP).")
+                wealth2GDP_factor = 1
+            cntry_val.append(wealth2GDP_factor)
+    else:
+        LOGGER.error("invalid fin_mode")
+
+def _gsdp_read(country_ISO3, admin1_shape_data,\
+               look_folder=os.path.join(SYSTEM_DIR, 'GSDP')):
+    ''' Retrieves the GSDP data for a certain country. It requires an
+        excel file in a subfolder "GSDP" in climadas data folder (or in the
+        specified folder). The excel file should bear the name
+        'ISO3_GSDP.xlsx' (or .xls), where ISO3 is the three letter country
+        code. In the excel file, the first sheet should contain a row
+        with the title "State_Province" with the name or postal code (two
+        letters) of the admin1 unit and a row "GSDP_ref" with either the GDP
+        value of the admin1 unit or its share in the national GDP.
+
+    Parameters:
+        country_ISO3 (string): three letter country code
+        admin1_shape_data (list): list containg all admin1 shapes of the
+            country.
+        look_folder (string): path where to look for file
+
+    Returns:
+        out_dict (dictionary): dictionary which contains the GSDP for each
+            admin1 unit, where the name of the admin1 unit is the key.
+    '''
+    file_name = _check_excel_exists(look_folder, str(country_ISO3 + '_GSDP'))
+    if not file_name is None:
+        admin1_xls_data = pd.read_excel(file_name)
+        if admin1_xls_data.get('State_Province') is None:
+            admin1_xls_data = admin1_xls_data.rename(columns=\
+                           {admin1_xls_data.columns[0]:'State_Province'})
+        if admin1_xls_data.get('GSDP_ref') is None:
+            admin1_xls_data = admin1_xls_data.rename(columns=\
+                           {admin1_xls_data.columns[-1]:'GSDP_ref'})
+#        prov = admin1_xls_data['State_Province'].tolist()
+        out_dict = dict.fromkeys([nam.attributes['name'] for nam in\
+                           admin1_shape_data])
+        postals = [nam.attributes['postal'] for nam in admin1_shape_data]
+        for subnat_shape in out_dict.keys():
+            for idx, subnat_xls\
+                in enumerate(admin1_xls_data['State_Province'].tolist()):
+                if _compare_strings_nospecchars(subnat_shape, subnat_xls) ==\
+                    True:
+                    out_dict[subnat_shape] = admin1_xls_data['GSDP_ref'][idx]
+                    break
+        # Now a second loop to detect empty ones
+        for idx1, country_name in enumerate(out_dict.keys()):
+            if out_dict[country_name] is None:
+                for idx2, subnat_xls\
+                in enumerate(admin1_xls_data['State_Province'].tolist()):
+                    if _compare_strings_nospecchars(postals[idx1],
+                                                    subnat_xls) == True:
+                        out_dict[country_name] =\
+                            admin1_xls_data['GSDP_ref'][idx2]
+        return out_dict
+    else:
+        LOGGER.warning('No file for %s could be found in %s.', country_ISO3, look_folder)
+        LOGGER.warning('No admin1 data is calculated in this case.')
+        return None
+
+def _check_excel_exists(file_path, file_name, xlsx_before_xls=1):
+    ''' Checks if an Excel file with the name file_name in the folder
+    file_path exists, checking for both xlsx and xls files.
+
+    Parameters:
+        file_path (string): path where to look for file
+        file_name (string): file name which is checked. Extension is ignored
+        xlsx_before_xls (boolean): If set =1, xlsx files are priorised over
+            xls files. Default=1.
+    '''
+    try_ext = list()
+    if xlsx_before_xls == 1:
+        try_ext.append('.xlsx')
+        try_ext.append('.xls')
+    else:
+        try_ext.append('.xls')
+        try_ext.append('.xlsx')
+    path_name = os.path.splitext(os.path.join(file_path, file_name))[0]
+    for i in try_ext:
+        if os.path.isfile(os.path.join(file_path, path_name + i)) is True:
+            return os.path.join(file_path, path_name + i)
+    return None
+
+def _compare_strings_nospecchars(str1, str2):
+    """ Compares strings while ignoring non-alphanumeric and special
+        characters.
+
+    Parameters:
+        str1 (string): string to be compared to str2
+        str2 (string): string to be compared to str1
+    Returns
+        Boolean: True if the strings are the same, False otherwise.
+    """
+    import re
+    if not isinstance(str1, str) or not isinstance(str2, str):
+        LOGGER.warn('Invalid datatype (not strings), which cannot be '\
+                    + 'compared. Function will return exit and return false.')
+        return False
+    pattern = re.compile('[^a-z|A-Z|0-9| ]') #ignore special
+    cstr1 = re.sub(pattern, '', str1).casefold()
+    cstr2 = re.sub(pattern, '', str2).casefold()
+    if cstr1 == cstr2:
+        return True
+    else:
+        return False
+
+def _plot_shape_to_plot(shp, gray_val=str(0.3)):
+    """ Plots a shape file to a pyplot.
+
+    Parameters:
+        shp (shapefile._Shape): shapefile to be plotted
+        gray_val: (scalar): grayscale value of color line between zero and one.
+            A value of zero corresponds to black and one to white.
+    """
+    gray_val = str(gray_val)
+    parts = np.array(shp.parts)
+    for i in range(0, len(parts)-1):
+        x_ = np.array([x[0] for x in shp.points[parts[i]:parts[i+1]]])
+        y_ = np.array([x[1] for x in shp.points[parts[i]:parts[i+1]]])
+        plt.plot(x_, y_, gray_val)
+    x_ = np.array([x[0] for x in shp.points[parts[len(parts)-1]:]])
+    y_ = np.array([x[1] for x in shp.points[parts[len(parts)-1]:]])
+    plt.plot(x_, y_, gray_val)
+    plt.show()
+
+def _plot_paths_to_plot(list_of_paths, gray_val=str(0.3)):
+    """ Plot a path or paths to a pyplot
+
+    Parameters:
+        list of paths (list): paths to be plotted
+        gray_val: (scalar): grayscale value of color line between zero and one.
+            A value of zero corresponds to black and one to white.
+    """
+    gray_val = str(gray_val)
+    for i in range(0, len(list_of_paths)):
+        x_ = np.array([x[0] for x in list_of_paths[i].vertices])
+        y_ = np.array([x[1] for x in list_of_paths[i].vertices])
+        plt.plot(x_, y_, gray_val)
+    plt.show()
+
+def _plot_admin1_shapes(adm0_a3, gray_val=str(0.3)):
+    """ Retrieves the shape file or coordinate information of a country.
+
+    Parameters:
+        country_iso (str): country code of country to get
+        only_geo (boolean): Determines the output mode (default =0):
+            if =0: returns the entire shape file of the country
+            if =1: returns a tuple of values: bbox, lat, lon (see below)
+
+    Returns:
+        if only_geo = 0 (default):
+            The shape of type shapefile._Shape
+        if only_geo = 1
+            bbox, lat, lon (tuple of size 3)
+                bbox is a 1x4 vector of the bounding box of the country (array)
+                lat is a mx1 vector of the latitudinal values of the vertices
+                    of the shape (array)
+                lon is a mx1 vector of the longitudinal values of the vertices
+                    of the shape (array)
+    """
+    #TODO: also allow country name
+    shp_file = shapereader.natural_earth('10m', category='cultural',\
+                                         name='admin_1_states_provinces')
+    shp = shapefile.Reader(shp_file)
+    del shp_file
+    for field_num, field in enumerate(shp.fields[1::]):   # Skip first (index zero) field, because it is DeletionFlag
+        if field[0].casefold() == 'ADM0_A3'.casefold():
+            break
+    del field
+    adm1_shapes = []
+    for rec_i, rec in enumerate(shp.records()):
+        if rec[field_num] == adm0_a3:
+            adm1_shapes.append(shp.shapes()[rec_i])
+    for i in adm1_shapes:
+        _plot_shape_to_plot(i, gray_val=gray_val)
+
+def _calc_admin1(curr_country, country_info, admin1_info, LitPop_data,\
+                 coords, resolution, adm1_scatter, conserve_cntrytotal=1, check_plot=1, masks_adm1=[], return_data = 1):
+    # TODO: if a state/province has GSDP value, but no coordinates inside,
+#    the final total value is off (e.g. Basel Switzerland at 300 arcsec).
+#    Potential fix: normalise the value in the end
+    """ Calculates the LitPop on admin1 level for provinces/states where such
+        information is available (i.e. GDP is distributed on a subnational
+        instead of a national level). Requires excel files in a subfolder
+        "GSDP" in climadas data folder. The excel files should contain a row
+        with the title "State_Province" with the name or postal code (two
+        letters) of the admin1 unit and a row "GSDP_ref" with either the GDP
+        value or the share of the state in the national GDP.
+        If only for certain states admin1 info is found, the rest of the
+        country is assigned value according to the admin0 method.
+
+    Parameters:
+        curr_country (str): country code of country to get
+        country_info (list): a list which contains information about the
+            country (is produced in the .set_country procedure). GDP should be
+            stored in index 3 and the factor to convert GDP to physical asset
+            values is stored in position index 4.
+        admin1_info (list): a list which contains information about the admin1
+            level of the country (is produced in the .set_country procedure).
+            It contains Shape files among others.
+        LitPop_data (pandas SparseArray): The raw LitPop_data to which the
+            admin1 based value should be assinged.
+        coords (list): a list containing all the coordinates of the country in
+            the format (lon, lat)
+        resolution (scalar): the desired resolution in arc-seconds.
+        adm1_scatter (boolean): whether a scatter plot and correlation comparing admin0 and
+            admin1 results should be produced.
+        conserve_cntrytotal (boolean): if True, final LitPop is normalized with country value
+
+    Returns:
+        LitPop_data (pandas SparseArray): The LitPop_data the sum of which
+            corresponds to the GDP multiplied by the GDP2Asset conversion
+            factor.
+    """
+    gsdp_data = _gsdp_read(curr_country, admin1_info)
+    LitPop_data = _normalise_litpop(LitPop_data)
+    if not gsdp_data is None:
+        sum_vals = sum(filter(None, gsdp_data.values()))
+        gsdp_data = {key: (value/sum_vals if not value is None else None)\
+                     for (key, value) in gsdp_data.items()}
+        if not None in gsdp_data.values(): # standard loop if all GSDP data is available
+            temp_adm1 = {'adm0_LitPop_share':[], 'adm1_LitPop_share': []}
+            for idx3, adm1_shp in\
+                enumerate(admin1_info):
+                # start_time = time.time()
+                LOGGER.debug('Caclulating admin1 for %s.', adm1_shp.attributes['name'])
+                if not masks_adm1:
+                    mask_adm1 = _mask_from_shape(adm1_shp._shape,\
+                             resolution=resolution,\
+                             points2check=coords)
+                    shr_adm0 = sum(LitPop_data.values[mask_adm1.values])
+                else:
+                    shr_adm0 = sum(LitPop_data.values[masks_adm1[idx3].values])
+                
+                temp_adm1['adm0_LitPop_share'].append(shr_adm0)
+                temp_adm1['adm1_LitPop_share'].append(list(gsdp_data.values())\
+                         [idx3])
+                # LitPop in the admin1-unit is scaled by ratio of admin
+                if shr_adm0>0:
+                    mult = country_info[3]\
+                        *country_info[4]\
+                        *gsdp_data[adm1_shp.attributes['name']]/shr_adm0
+                else:
+                    mult = 0
+                if return_data:
+                    if not masks_adm1:
+                        LitPop_data = pd.SparseArray([val*mult if\
+                              mask_adm1[idx] == 1 else val for idx, val in\
+                              enumerate(LitPop_data.values)], fill_value=0)
+                    else:
+                        LitPop_data = pd.SparseArray([val*mult if\
+                              masks_adm1[idx3][idx] == 1 else val for idx, val in\
+                              enumerate(LitPop_data.values)], fill_value=0)                        
+
+                # LOGGER.debug('Processing '+ adm1_shp.attributes['name'] + ' took ' + str(round(time.time()-start_time,\
+                #                            2)) + 's')
+        else:
+            temp_adm1 = {'mask': [], 'adm0_LitPop_share':[],\
+                         'adm1_LitPop_share': [], 'LitPop_sum': []}
+            LitPop_data = _calc_admin0(LitPop_data, country_info[3],\
+                                       country_info[4])
+            sum_litpop = sum(LitPop_data.sp_values)
+            for idx3, adm1_shp in\
+                enumerate(admin1_info):
+                if not masks_adm1:
+                    mask_adm1 = _mask_from_shape(adm1_shp._shape,\
+                                resolution=resolution,\
+                                points2check=coords)
+                else:
+                    mask_adm1 = masks_adm1[idx3]
+                temp_adm1['mask'].append(mask_adm1)
+                temp_adm1['LitPop_sum'].append(sum(LitPop_data.values\
+                                               [mask_adm1.values]))
+                temp_adm1['adm0_LitPop_share'].append(sum(LitPop_data.values\
+                                               [mask_adm1.values])/sum_litpop)
+            del mask_adm1
+            sum_LitPop_withadm1 = sum([sum(LitPop_data.values[\
+                                temp_adm1['mask'][n1].values])\
+                for n1, val in enumerate(gsdp_data.values()) if\
+                not val is None])
+            admin1_LitPop_share = sum_LitPop_withadm1/sum_litpop
+            for idx2, val in\
+                enumerate(gsdp_data.values()):
+                if not val is None:
+                    LOGGER.debug('Calculating admin1 data for %s.', admin1_info[idx2].attributes['name'])
+                    mult = val*admin1_LitPop_share\
+                            *(country_info[3]*country_info[4])\
+                            /temp_adm1['LitPop_sum'][idx2]
+                    temp_mask = temp_adm1['mask'][idx2].values
+                    if return_data:
+                        LitPop_data = pd.SparseArray([val1*mult if\
+                            temp_mask[idx] == 1 else val1\
+                            for idx, val1 in\
+                            enumerate(LitPop_data.values)])
+
+                else:
+                    LOGGER.warning('No admin1 data found for %s.', admin1_info[idx2].attributes['name'])
+                    LOGGER.warning('Only admin0 data is calculated in this case.')
+            for idx5, val2 in enumerate(admin1_info):
+                LP_sum = sum(LitPop_data.values)
+                temp_adm1['adm1_LitPop_share'].append(sum(LitPop_data.values\
+                         [temp_adm1['mask'][idx5].values])/LP_sum)
+        if adm1_scatter == 1:
+            pearsonr, spearmanr, rmse, rrmse = _LitPop_scatter(temp_adm1['adm0_LitPop_share'],\
+                            temp_adm1['adm1_LitPop_share'], admin1_info, check_plot) 
+    elif return_data:
+        LitPop_data = _calc_admin0(LitPop_data, country_info[3],\
+                                   country_info[4])
+    if conserve_cntrytotal and return_data:
+        LitPop_data = _normalise_litpop(LitPop_data)*country_info[3]*country_info[4]
+    if not return_data:
+        LitPop_data = []
+    if adm1_scatter:
+        return LitPop_data, [pearsonr, spearmanr, rmse, rrmse], temp_adm1['adm0_LitPop_share'], temp_adm1['adm1_LitPop_share']
+    return LitPop_data
+
+def _calc_admin0(LitPop_data, GDP_val, GDP2AssetFactor):
+    """ Calculates the LitPop on a national level. The total value distributed
+        corresponds to GDP times the factor to convert GDP to assets from
+        the Gloabl Wealth Databook by the Credit Suisse Research Institute.
+
+    Parameters:
+        LitPop_data (pandas SparseArray): The raw LitPop_data to which the
+            admin0 based value should be assinged.
+        GDP_val (scalar): The total GDP value of the country.
+        GDP2AssetFactor (scalar): The factor with which GDP can be converted
+            to physical asset value.
+
+    Returns:
+        LitPop_data (pandas SparseArray): The LitPop_data the sum of which
+            corresponds to the GDP multiplied by the GDP2Asset conversion
+            factor.
+    """
+    LitPop_data = _normalise_litpop(LitPop_data)
+    LitPop_data = pd.SparseArray(LitPop_data.values)*GDP_val*GDP2AssetFactor
+    return LitPop_data
+
+def _normalise_litpop(LitPop_data):
+    """ Normailses LitPop data, such that its total sum equals to one.
+
+    Parameters:
+        LitPop_data (pandas SparseArray): The LitPop_data which sjould be
+            normalised.
+
+    Returns:
+        LitPop_data (pandas SparseArray): The LitPop_data the sum of which
+            corresponds to one.
+    """
+    if isinstance(LitPop_data, pd.SparseArray):
+        sum_all = sum(LitPop_data.sp_values)
+        LitPop_data = pd.SparseArray(LitPop_data.values/sum_all)
+    else:
+        LOGGER.error('LitPop data is not of expected type (Pandas '\
+                   + 'SparseArray). Operation aborted.')
+        raise TypeError
+    return LitPop_data
+
+def _check_bbox_country_cut_mode(country_cut_mode, cut_bbox, country_adm0):
+    """ Checks whether a bounding box is valid an compatible with the chosen
+        country cut mode.
+
+        Parameters:
+            country_cut_mode (scalar): the chosen country cut mode.
+            cut_bbox (4x1 array): the bounding box, ESRI style.
+            country_adm0 (string): three letter country code.
+
+        Returns:
+            cut_bbox (4x1 array): the bounding box, corrected if neccessary.
+    """
+    if (not country_adm0 is None) & (country_cut_mode == 1)\
+                                                    & (not cut_bbox is None):
+        cut_bbox = _get_country_shape(country_adm0, 1)[0]
+        LOGGER.warning('Custom bounding box overwritten in chosen \
+                                                           country cut mode.')
+    elif (not country_adm0 is None) & (country_cut_mode == 1)\
+                                                    & (cut_bbox is None):
+        cut_bbox = _get_country_shape(country_adm0, 1)[0]
+    if (country_cut_mode != 1) & (not cut_bbox is None):
+        try:
+            cut_bbox = np.array(cut_bbox)
+            if not(isinstance(cut_bbox, np.ndarray)) and \
+                        not (np.size(cut_bbox) == 4):
+                LOGGER.warning('Invalid bounding box provided. \
+                               Bounding box ignored. Please ensure the \
+                               bounding box is an array like type of \
+                               dimension 1x4')
+                cut_bbox = None
+            else:
+                if (cut_bbox[0] > cut_bbox[2]) or \
+                                                (cut_bbox[1] > cut_bbox[3]):
+                    LOGGER.warning('Invalid bounding box provided. \
+                                   Bounding box ignored. Please make sure \
+                                   that the layout of the bounding box is \
+                                   (Min_Longitude, Min_Latitude, \
+                                    Max_Longitude, Max_Latitude).')
+                    cut_bbox = None
+        except TypeError:
+            LOGGER.warning('Invalid bounding box provided. Bounding box \
+                           ignored. Please ensure the bounding box is an \
+                           array like type.')
+            cut_bbox = None
+    return cut_bbox
+
+def _LitPop_scatter(adm0_data, adm1_data, adm1_info, check_plot=True):
+    """ Plots the admin0 share of the states and provinces against the admin1
+        shares.
+
+    Parameters:
+        adm0_data (list): list containing the admin0 shares
+        adm1_data (list): list containing the admin1 shares
+        adm1_info (list): list containing the shape files of the admin1 items.
+    """
+    adm0_data = np.array(adm0_data)
+    adm1_data = np.array(adm1_data)
+    adm1_data = adm1_data[adm0_data.nonzero()]
+    adm0_data = adm0_data[adm0_data.nonzero()]
+    spearmanr = stats.spearmanr(adm0_data, adm1_data)[0]
+    pearsonr = stats.pearsonr(adm0_data, adm1_data)[0]
+    rmse = (sum((adm0_data-adm1_data)**2))**.5
+    rrmse = (sum(((adm0_data-adm1_data)/adm1_data)**2))**.5
+    if check_plot:
+        plt.figure()
+        plt.scatter(adm1_data, adm0_data, c=(0.1, 0.1, 0.3))
+#        plt.suptitle('Comparison of admin0 and admin1 LitPop data for '\
+#                  + adm1_info[0].attributes['admin'])
+        plt.plot([0,np.max([plt.gca().get_xlim()[1], plt.gca().get_ylim()[1]])],
+              [0,np.max([plt.gca().get_xlim()[1], plt.gca().get_ylim()[1]])], ls="--", c=".3")
+    #    plt.annotate(label, xy=(adm0_data, adm1_data), xytext=(-20, 20),
+    #        textcoords='offset points', ha='right', va='bottom')
+        plt.suptitle(adm1_info[0].attributes['admin'] + ': rp='\
+                     + format(pearsonr, '.2f') + ', rs='\
+                     + format(spearmanr, '.2f'), fontsize=18)
+        plt.xlabel('Reference GDP share')
+        plt.ylabel('Modelled GDP share')
+        plt.show()
+    return pearsonr, spearmanr, rmse, rrmse
+    
+    
+def read_bm_file(bm_path, filename):
+    """ Reads a single NASA BlackMarble GeoTiff and returns the data. Run all
+        required checks first.
+
+        PARAMETERS:
+            bm_path (str): absolute path where files are stored.
+            filename (str): filename of the file to be read.
+
+        RETURNS:
+            arr1 (array): Raw BM data
+            curr_file (gdal GeoTiff File): Additional info from which
+                coordinates can be calculated.
+    """
+    try:
+        LOGGER.debug('Trying to import the file %s.', os.path.join(bm_path, filename))
+        curr_file = gdal.Open(os.path.join(bm_path, filename))
+        band1 = curr_file.GetRasterBand(1)
+        arr1 = band1.ReadAsArray()
+        del band1
+        LOGGER.debug('Reading file completed: %s.', os.path.join(bm_path, filename))
+        return arr1, curr_file
+    except:
+        LOGGER.error('Failed: Importing %s', str(curr_file))
+        raise
+
+def get_bm(required_files=np.ones(np.count_nonzero(BM_FILENAMES),),\
+           **parameters):
+    """ Potential TODO: put cutting before zooming (faster), but with expanding
+    bbox in order to preserve additional pixels for interpolation..."""
+    """ Reads data from NASA GeoTiff files and cuts out the data along a chosen
+        bounding box. Call this after the functions
+        nightlight.required_nl_files and nightlight.check_nl_local_file_exists
+        have ensured which files are required and which ones exist and missing
+        files have been donwloaded.
+
+        PARAMETERS:
+            required_files (8x1 array): boolean values which designates which
+                BM files are required. Can be generated by the function
+                nightlight.check_required_nl_files
+        OPTIONAL PARAMTERS
+            cut_bbox (1x4 array-like): Bounding box (ESRI type) to be cut out.
+                the layout of the bounding box corresponds to the bounding box
+                of the ESRI shape files and is as follows:
+                [minimum longitude, minimum latitude, maximum longitude,
+                 maxmimum latitude]
+            country_adm0 (str): Country Code of the country of interest.
+            country_cut_mode (int): Defines how the country is cut out:
+                if 0: the country is only cut out with a bounding box
+                if 1: the country is cut out along it's borders
+                Default: = 1
+            bm_path (str): absolute path where files are stored.
+            resolution (int): the resolution in arcsec in which the data output
+                is created.
+            return_coords (boolean): Determines whether latitude and longitude
+                are delievered along with gpw data (1) or only bm_data is
+                returned (1) (Default: 0)
+
+        RETURNS:
+            nightlight_intensity (pandas SparseArray): BM data
+            lon (list): list with longitudinal infomation on the GPW data. Same
+                dimensionality as tile_temp (only returned if return_coords=1)
+            lat (list): list with latitudinal infomation on the GPW data. Same
+                dimensionality as tile_temp (only returned if return_coords=1)
+    """
+    bm_path = parameters.get('file_path', SYSTEM_DIR)
+    resolution = parameters.get('resolution', 30)
+    _match_target_res(resolution)
+    cut_bbox = parameters.get('cut_bbox')
+    country_adm0 = parameters.get('country_adm0')
+    if country_adm0 is None:
+        country_crop_mode = 0
+    else:
+        country_crop_mode = parameters.get('country_crop_mode', 1)
+    return_coords = parameters.get('return_coords', 0)
+    cut_bbox = _check_bbox_country_cut_mode(country_crop_mode,\
+                                                   cut_bbox, country_adm0)
+    nightlight_temp = None
+    file_count = 0
+    zoom_factor = 15/resolution  # Orignal resolution is 15 arc-seconds
+    for num_i, file_i in enumerate(BM_FILENAMES[::2]):
+        """ Due to concat, we have to anlyse the tiles in pairs otherwise the
+        data is concatenated in the wrong order"""
+        arr1 = [None] * 2 # Prepopulate list
+        for j in range(0,2):
+            #Loop which cycles through the two tiles in each "column"
+            if required_files[num_i*2+j] == 0:
+                continue
+            else:
+                file_count = file_count + 1
+                arr1[j], curr_file = read_bm_file(bm_path,\
+                                                  BM_FILENAMES[num_i*2+j])
+                if zoom_factor != 1:
+                    LOGGER.debug('Resizing image according to chosen '\
+                                + 'resolution')
+                    arr1[j] = pd.SparseDataFrame(nd.zoom(arr1[j], zoom_factor,\
+                                                 order = 1))
+                else:
+                    arr1[j] = pd.SparseDataFrame(arr1[j])
+                if not cut_bbox is None:
+                    arr1[j] = _bm_bbox_cutter\
+                        (arr1[j], (num_i*2)+j, cut_bbox, resolution)
+                if file_count == 1:
+                    # Now get the coordinates
+                    gt = curr_file.GetGeoTransform()
+                    RastSizeX, RastSizeY = curr_file.RasterXSize,\
+                        curr_file.RasterYSize
+                    minlon = gt[0]
+                    minlat = gt[3] + RastSizeX*gt[4] + RastSizeY*gt[5]
+                    maxlon = gt[0] + RastSizeX*gt[1] + RastSizeY*gt[2]
+                    maxlat = gt[3]
+                else:
+                    gt = curr_file.GetGeoTransform()
+                    # Now get the coordinates
+                    RastSizeX, RastSizeY = curr_file.RasterXSize,\
+                        curr_file.RasterYSize
+                    minlon = min(minlon, gt[0]) # Only add if they extend the current bbox
+                    minlat = min(minlat, gt[3] + RastSizeX*gt[4]\
+                                 + RastSizeY*gt[5])
+                    maxlon = max(maxlon, gt[0] + RastSizeX*gt[1]\
+                                 + RastSizeY*gt[2])
+                    maxlat = max(maxlat, gt[3])
+                del curr_file
+        if (arr1[0] is None) & (arr1[1] is None):
+            continue
+        elif (not arr1[0] is None) & (arr1[1] is None):
+            arr1 = arr1[0]
+        elif (arr1[0] is None) & (not arr1[1] is None):
+            arr1 = arr1[1]
+        elif (not arr1[0] is None) & (not arr1[1] is None):
+            arr1 = pd.concat(arr1, 0)
+        if nightlight_temp is None:
+            nightlight_temp = arr1
+        else:
+            nightlight_temp = pd.concat((nightlight_temp, arr1), 1)
+        del arr1
+    LOGGER.debug('Reducing to one dimension...')
+    nightlight_intensity = pd.SparseArray(nightlight_temp.values\
+                                          .reshape((-1,), order='F'),\
+                                          dtype='float')
+    del nightlight_temp
+    if return_coords == 1:
+        if cut_bbox is None:
+            temp_bbox = np.array((minlon, minlat,\
+                      maxlon,\
+                      maxlat))
+            lon, lat = _LitPop_box2coords(temp_bbox, resolution)
+        else:
+            lon, lat = _LitPop_box2coords(cut_bbox, resolution)
+    if return_coords == 1:
+        return nightlight_intensity, lon, lat
+    else:
+        try:
+            out_bbox = np.array((minlon, minlat, maxlon, maxlat))
+            return nightlight_intensity, out_bbox
+        except NameError:
+            return nightlight_intensity, None
+
+def _bm_bbox_cutter(bm_data, curr_file, bbox, resolution):
+    """ Crops the imported blackmarble data to the bounding box to reduce
+        memory foot print during import This is done for each of the eight
+        Blackmarble tiles seperately, therefore, the function needs to know
+        which file is currenlty being treated (curr_file).
+
+    Optional parameters:
+        bm_data (pandas SparseArray or array): Imported BM data in gridded
+            format
+        curr_file (integer): the file which is currenlty being imported (out
+            of all the eignt BM files) in zero indexing.
+        bbox (array 4x1): Bounding box to which the data should be cropped.
+        resolution (int): The resolution in arcsec with which the data is
+            being imported.
+
+    Returns:
+        bm_data (pandas SparseArray): Cropped BM data
+    """
+    start_time = time.time()
+    fixed_source_resolution = resolution
+    deg_per_pix = 1/(3600/fixed_source_resolution)
+    minlat, maxlat, minlon, maxlon = bbox[1], bbox[3], bbox[0], bbox[2]
+    minlat_tile, maxlat_tile, minlon_tile, maxlon_tile =\
+            (-90)+(curr_file//2 == curr_file/2)*(90),\
+            0+(curr_file//2 == curr_file/2)*90,\
+            (-180)+(curr_file//2)*90, (-90)+(curr_file//2)*90
+    if minlat > maxlat_tile or maxlat < minlat_tile\
+        or minlon > maxlon_tile or maxlon < minlon_tile:
+        LOGGER.warning('This tile does not contain any relevant data. \
+                       Skipping file.')
+        return
+    bbox_conv = np.array((minlon, minlat, maxlon, maxlat))
+    col_min, row_min, col_max, row_max = \
+        _LitPop_coords_in_glb_grid(bbox_conv, resolution)
+    minrow_tile, maxrow_tile, mincol_tile, maxcol_tile =\
+        (curr_file//2 != curr_file/2)*90*(3600/resolution),\
+        90*(3600/resolution)+(curr_file//2 != curr_file/2)*90\
+        *(3600/resolution),(curr_file//2)*90*(3600/resolution),\
+        (3600/resolution)*90+(curr_file//2)*90*(3600/resolution)
+    row_min = max(row_min, minrow_tile)-\
+                (curr_file//2 != curr_file/2)*(90)*(3600/resolution)
+    row_max = min(row_max, maxrow_tile)-\
+                (curr_file//2 != curr_file/2)*(90)*(3600/resolution)
+    col_min = max(col_min, mincol_tile)-(curr_file//2)*(90)*(3600/resolution)
+    col_max = min(col_max, maxcol_tile)-(curr_file//2)*(90)*(3600/resolution)
+
+    if isinstance(bm_data, pd.DataFrame):
+        bm_data = pd.SparseDataFrame\
+            (bm_data.loc[row_min:row_max, col_min:col_max].values)
+    else:
+        row_max = min(row_max+1,((maxlat_tile-minlat_tile)\
+                                 -(deg_per_pix/2))*(1/deg_per_pix))
+        col_max = min(col_max+1, ((maxlon_tile-minlon_tile)\
+                                  -(deg_per_pix/2))*(1/deg_per_pix))
+        bm_data = bm_data[row_min:row_max, col_min:col_max]
+    LOGGER.debug('Cutting the bounding box took ' + str(round(time.time()-start_time,\
+                                                       2)) + 's')
+    return bm_data
+
+def _get_box_blackmarble(cut_bbox, **args):
+    """ Reads data from NASA GeoTiff files and cuts out the data along a chosen
+        bounding box.
+        PARAMETERS:
+            cut_bbox (1x4 array-like): Bounding box (ESRI type) to be cut out.
+                the layout of the bounding box corresponds to the bounding box
+                of the ESRI shape files and is as follows:
+                [minimum longitude, minimum latitude, maximum longitude,
+                maxmimum latitude]
+        Optional parameters:
+            gpw_path (str): absolute path where files are stored. If the files
+                dont exist, they get saved there. Default: SYSTEM_DIR
+            resolution (int): the resolution in arcsec in which the data output
+                is created.
+            return_coords (boolean): Determines whether latitude and longitude
+                are delievered along with gpw data (1) or only bm_data is
+                returned (1) (Default: 0)
+
+        RETURNS:
+            nightlight_intensity (pandas SparseArray): BM data
+            lon (list): list with longitudinal infomation on the GPW data. Same
+                dimensionality as tile_temp (only returned if return_coords=1)
+            lat (list): list with latitudinal infomation on the GPW data. Same
+                dimensionality as tile_temp (only returned if return_coords=1)
+    """
+    resolution = args.get('resolution', 30)
+    return_coords = args.get('return_coords', 0)
+    bm_path = args.get('bm_path', SYSTEM_DIR)
+    # Determine required satellite files
+    req_sat_files = nightlight.check_required_nl_files\
+        (cut_bbox)
+    # Check existence of necessary files:
+    files_exist = nightlight.check_nl_local_file_exists\
+        (req_sat_files, bm_path, 2016)[0]
+        # XXX: Deliberately hard-coded year!
+        # Change once other years are implemented
+    # Download necessary files:
+    if not(np.array_equal(req_sat_files, files_exist)):
+        try:
+            LOGGER.debug('Attempting to download %s', str(int(sum(req_sat_files)-sum(files_exist))))
+            nightlight.download_nl_files(req_sat_files, files_exist,\
+                                         dwnl_path=bm_path, year=2016)
+        except:
+            LOGGER.error('Could not download missing satellite data files. \
+                     Operation aborted.')
+            raise
+    # Read corresponding files
+    LOGGER.debug('Reading and cropping neccessary BM files.')
+    nightlight_intensity = get_bm(req_sat_files, resolution=resolution,\
+                                  return_coords = 0, cut_bbox = cut_bbox,\
+                                  bm_path = bm_path)[0]
+    if return_coords == 1:
+        lon = tuple((cut_bbox[0], 1/(3600/resolution)))
+        lat = tuple((cut_bbox[1], 1/(3600/resolution)))
+        return nightlight_intensity, lon, lat
+    else: ### TODO: ensure function is efficient if no coords are returned
+        return nightlight_intensity
+    
+def admin1_validation(country, methods, methods_num, **args):
+        """ Get LitPop based exposre for one country or multiple countries
+    using values at reference year. If GDP or income
+    group not available for that year, consider the value of the closest
+    available year.
+
+    Parameters:
+        country (str): list of countries or single county as a
+            sting. Countries can either be country names ('France') or
+            country codes ('FRA'), even a mix is possible in the list.
+        methods_name (list of str), i.e.:
+            - ['LitPop' for LitPop,
+            - ['Lit', 'Pop'] for Lit and Pop,
+            - ['Lit3'] for cube of night lights (Lit3)            
+        methods_num (list of 2-vectors), same length as methods_name i.e.:
+            - [[1, 1]] for LitPop,
+            - [[1, 0], [0, 1]] for Lit and Pop,
+            - [[3, 0]] for cube of night lights (Lit3)
+    args: Keyword arguments. The following keywords are recognised:
+        res_km (float, optional): approx resolution in km. Default: 1km.
+        res_arcsec (float, optional): resolution in arc-sec. Overrides
+            res_km if both are delivered
+        check_plot (boolean, optional): choose if a plot is shown at the
+            end of the operation.
+    """
+        start_time = time.time()
+        res_km = args.get('res_km', 1)
+        res_arcsec = args.get('res_arcsec', [])
+        check_plot = args.get('ckeck_plot', True)
+        fin_mode = 'gdp'
+        reference_year = 2015
+        #        inherit_admin1_from_admin0 = args.get('inherit_admin1_from_admin0', 1)
+        if res_arcsec == []:
+            resolution = (res_km/DEF_RES_GPW_KM)*DEF_RES_GPW_ARCSEC
+        else:
+            resolution = res_arcsec
+        _match_target_res(resolution)
+        country_info = dict()
+        admin1_info = dict()
+        LOGGER.info('Preparing coordinates, bm, and gpw data at a resolution of %s arcsec.', str(resolution))
+        if isinstance(country, list): #multiple countries
+            LOGGER.error('No valid country chosen. Give country as string.')
+            raise TypeError
+        elif isinstance(country, str): #One country
+            country_list = list()
+            country_list.append(country)
+            country_new = _get_ISO3_from_name(country)
+            country_list[0] = country_new
+            cut_bbox = _get_country_shape(country_list[0], 1)[0]
+
+            country_info[country_list[0]], admin1_info[country_list[0]]\
+                = _get_country_info(country_list[0])
+        else:
+            LOGGER.error('Country parameter data type not recognised. '\
+                         + 'Operation aborted.')
+            raise TypeError
+        all_coords = _LitPop_box2coords(cut_bbox, resolution, 1)
+        # Get LitPop, Lit and Pop       
+        bm = _get_box_blackmarble(cut_bbox,\
+                                    resolution=resolution, return_coords=0)
+        gpw = gpw_import._get_box_gpw(cut_bbox=cut_bbox, resolution=resolution,\
+                                  return_coords=0, reference_year=reference_year)
+        bm_temp = np.ones(bm.shape)
+        bm_temp[bm.sp_index.indices] = (np.array(bm.sp_values, dtype='uint16')+1)
+        bm = pd.SparseArray(bm_temp, fill_value=1)
+        del bm_temp
+
+        shp_file = shapereader.natural_earth(resolution='10m',
+                                             category='cultural',
+                                             name='admin_0_countries')
+        shp_file = shapereader.Reader(shp_file)
+        
+        for cntry_iso, cntry_val in country_info.items(): # get GDP value for country
+            _, gdp_val = gdp(cntry_iso, reference_year, shp_file)
+            cntry_val.append(gdp_val)
+        _get_gdp2asset_factor(country_info, reference_year, shp_file, default_val=1, fin_mode=fin_mode)
+
+        curr_shp = _get_country_shape(country_list[0], 0)
+        mask = _mask_from_shape(curr_shp, resolution=resolution,\
+                                points2check=all_coords)
+        bm = bm[mask.sp_index.indices]
+        gpw = gpw[mask.sp_index.indices]
+        
+        lon, lat = zip(*np.array(all_coords)[mask.sp_index.indices])
+        LOGGER.debug('Preparing bm and gpw data for country took ' + str(round(time.time()-start_time,\
+                                                       2)) + 's')
+        LOGGER.debug('Caclulating admin1 masks...')
+
+        curr_shp = _get_country_shape(country_list[0], 0)
+        mask = _mask_from_shape(curr_shp, resolution=resolution,\
+                                points2check=all_coords)
+        bm = bm[mask.sp_index.indices]
+        gpw = gpw[mask.sp_index.indices]
+        
+        lon, lat = zip(*np.array(all_coords)[mask.sp_index.indices])
+        LOGGER.debug('Preparing bm and gpw data for country took ' + str(round(time.time()-start_time,\
+                                                       2)) + 's')
+        LOGGER.debug('Caclulating admin1 masks...')
+        start_time = time.time()
+        masks_adm1 = dict()
+        for idx, adm1_shp in\
+                enumerate(admin1_info[country_list[0]]):
+                
+                masks_adm1[idx] = _mask_from_shape(adm1_shp._shape,\
+                         resolution=resolution,\
+                         points2check=list(zip(lon, lat)))
+
+        LOGGER.debug('Caclulating admin1 masks took ' + str(round(time.time()-start_time,\
+                                                       2)) + 's')
+        n=4
+        rho = np.zeros(len(methods)*n)
+        adm0 = dict()
+        adm1 = dict()
+        LOGGER.info('Loop through methods...')
+        for i in np.arange(0,len(methods)):
+            LOGGER.info(methods[i] + ':')
+            start_time = time.time()
+            _data = _LitPop_multiply_box(bm, gpw, x=methods_num[i][0], y=methods_num[i][1])
+            LOGGER.debug('Multiplying bm and gpw data for country took ' + str(round(time.time()-start_time,\
+                                                       2)) + 's')
+            _, rho[i*n:(i*n)+n], adm0[methods[i]], adm1[methods[i]] = _calc_admin1(country_list[0],\
+                                   country_info[country_list[0]],
+                                   admin1_info[country_list[0]],\
+                                   _data, list(zip(lon, lat)),\
+                                   resolution, True, conserve_cntrytotal=0, \
+                                   check_plot=check_plot, masks_adm1=masks_adm1, \
+                                   return_data=0)
+        return rho, adm0, adm1