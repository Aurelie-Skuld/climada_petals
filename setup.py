--- conflicted
+++ resolved
@@ -13,11 +13,7 @@
 setup(
     name='climada_petals',
 
-<<<<<<< HEAD
-    version='4.0.2',
-=======
     version='4.0.3-dev',
->>>>>>> fd1b99ac
 
     description='CLIMADA Extensions in Python',
 
